--- conflicted
+++ resolved
@@ -774,19 +774,11 @@
 RV_dataset_write(size_t count, void *dset[], hid_t mem_type_id[], hid_t _mem_space_id[],
                  hid_t _file_space_id[], hid_t dxpl_id, const void *buf[], void **req)
 {
-<<<<<<< HEAD
     H5S_sel_type           sel_type = H5S_SEL_ALL;
     H5T_class_t            dtype_class;
     hbool_t                is_transfer_binary  = FALSE;
     htri_t                 is_write_contiguous = FALSE;
     htri_t                 is_variable_str;
-=======
-    H5S_sel_type           sel_type            = H5S_SEL_ALL;
-    H5T_class_t            dtype_class         = H5T_NO_CLASS;
-    hbool_t                is_transfer_binary  = FALSE;
-    htri_t                 contiguous          = FALSE;
-    htri_t                 is_variable_str     = FALSE;
->>>>>>> 7d76dc26
     hssize_t               mem_select_npoints  = 0;
     hssize_t               file_select_npoints = 0;
     hssize_t               offset              = 0;
@@ -868,18 +860,15 @@
         transfer_info[i].tconv_buf                = NULL;
         transfer_info[i].bkg_buf                  = NULL;
 
-<<<<<<< HEAD
         transfer_info[i].u.write_info.dense_cmpd_subset_dtype_id = H5I_INVALID_HID;
-=======
-        transfer_info[i].u.write_info.gather_buf            = NULL;
-        transfer_info[i].u.write_info.serialize_buf         = NULL;
-        transfer_info[i].u.write_info.vlen_buf              = NULL;
-        transfer_info[i].u.write_info.base64_encoded_values = NULL;
-        transfer_info[i].u.write_info.selection_buf         = NULL;
-        transfer_info[i].u.write_info.uinfo.buffer          = (const void *)buf[i];
-        transfer_info[i].u.write_info.uinfo.buffer_size     = 0;
-        transfer_info[i].u.write_info.uinfo.bytes_sent      = 0;
->>>>>>> 7d76dc26
+        transfer_info[i].u.write_info.gather_buf                 = NULL;
+        transfer_info[i].u.write_info.serialize_buf              = NULL;
+        transfer_info[i].u.write_info.vlen_buf                   = NULL;
+        transfer_info[i].u.write_info.base64_encoded_values      = NULL;
+        transfer_info[i].u.write_info.selection_buf              = NULL;
+        transfer_info[i].u.write_info.uinfo.buffer               = (const void *)buf[i];
+        transfer_info[i].u.write_info.uinfo.buffer_size          = 0;
+        transfer_info[i].u.write_info.uinfo.bytes_sent           = 0;
     }
 
 #ifdef RV_CONNECTOR_DEBUG
@@ -986,18 +975,18 @@
         if ((mem_type_size = H5Tget_size(transfer_info[i].mem_type_id)) == 0)
             FUNC_GOTO_ERROR(H5E_DATATYPE, H5E_BADVALUE, FAIL, "unable to get size of memory datatype");
 
-        write_body_len = (size_t)file_select_npoints * file_type_size;
-
-        if ((contiguous = RV_dataspace_selection_is_contiguous(transfer_info[i].mem_space_id)) < 0)
+        write_body_len = (size_t)file_select_npoints * mem_type_size;
+
+        if ((is_write_contiguous = RV_dataspace_selection_is_contiguous(transfer_info[i].mem_space_id)) < 0)
             FUNC_GOTO_ERROR(H5E_DATASPACE, H5E_BADVALUE, FAIL,
                             "Unable to determine if the dataspace selection is contiguous");
 
-        if (!contiguous) {
+        if (!is_write_contiguous) {
             if (NULL == (transfer_info[i].u.write_info.gather_buf = (char *)RV_malloc(write_body_len)))
                 FUNC_GOTO_ERROR(H5E_DATASPACE, H5E_CANTALLOC, FAIL,
                                 "can't allocate space for the 'write_body' values");
             if (H5Dgather(transfer_info[i].mem_space_id, transfer_info[i].u.write_info.uinfo.buffer,
-                          transfer_info[i].file_type_id, write_body_len,
+                          transfer_info[i].mem_type_id, write_body_len,
                           transfer_info[i].u.write_info.gather_buf, NULL, NULL) < 0)
                 FUNC_GOTO_ERROR(H5E_DATASET, H5E_WRITEERROR, FAIL, "can't gather data to write buffer");
             transfer_info[i].u.write_info.uinfo.buffer = transfer_info[i].u.write_info.gather_buf;
@@ -1007,7 +996,6 @@
         if ((needs_tconv = RV_need_tconv(transfer_info[i].file_type_id, transfer_info[i].mem_type_id)) < 0)
             FUNC_GOTO_ERROR(H5E_DATATYPE, H5E_BADVALUE, FAIL, "unable to check if datatypes need conversion");
 
-<<<<<<< HEAD
         if (needs_tconv) {
 #ifdef RV_CONNECTOR_DEBUG
             printf("-> Beginning type conversion for write\n");
@@ -1053,17 +1041,6 @@
             RV_tconv_init(transfer_info[i].mem_type_id, &mem_type_size, dest_dtype, &dest_dtype_size,
                           (size_t)file_select_npoints, TRUE, FALSE, &transfer_info[i].tconv_buf,
                           &transfer_info[i].bkg_buf, NULL, &fill_bkg);
-=======
-        if (needs_tconv > 0) {
-
-#ifdef RV_CONNECTOR_DEBUG
-            printf("-> Beginning type conversion for write\n");
-#endif
-            /* Initialize type conversion */
-            RV_tconv_init(transfer_info[i].mem_type_id, &mem_type_size, transfer_info[i].file_type_id,
-                          &file_type_size, (size_t)file_select_npoints, TRUE, FALSE,
-                          (void **)&transfer_info[i].tconv_buf, &transfer_info[i].bkg_buf, NULL, &fill_bkg);
->>>>>>> 7d76dc26
 
             /* Copy memory to avoid modifying user-provided write buffer */
             memset(transfer_info[i].tconv_buf, 0, file_type_size * (size_t)mem_select_npoints);
@@ -1086,7 +1063,6 @@
          * types like object references or variable length types)
          */
         if ((H5T_REFERENCE != dtype_class) && (H5T_VLEN != dtype_class) && !is_variable_str) {
-<<<<<<< HEAD
             size_t write_dtype_size = 0;
 
             if (!is_compound_subset) {
@@ -1102,29 +1078,16 @@
                 0)
                 FUNC_GOTO_ERROR(H5E_DATASPACE, H5E_BADVALUE, FAIL,
                                 "Unable to determine if the dataspace selection is contiguous");
-            if (!is_write_contiguous) {
-                if (NULL == (transfer_info[i].u.write_info.write_body = (char *)RV_malloc(write_body_len)))
-                    FUNC_GOTO_ERROR(H5E_DATASPACE, H5E_CANTALLOC, FAIL,
-                                    "can't allocate space for the 'write_body' values");
-                if (H5Dgather(transfer_info[i].mem_space_id, buf_to_write, transfer_info[i].file_type_id,
-                              write_body_len, transfer_info[i].u.write_info.write_body, NULL, NULL) < 0)
-                    FUNC_GOTO_ERROR(H5E_DATASET, H5E_WRITEERROR, FAIL, "can't gather data to write buffer");
-                buf_to_write = transfer_info[i].u.write_info.write_body;
-            }
-            else {
+
+            /* Start write buffer at offset if write selection is contiguous */
+            if (is_write_contiguous) {
                 if ((offset = RV_convert_start_to_offset(transfer_info[i].mem_space_id)) < 0)
                     FUNC_GOTO_ERROR(H5E_DATASET, H5E_BADVALUE, FAIL,
                                     "Unable to determine memory offset value");
-                buf_to_write = (const void *)((const char *)buf_to_write + (size_t)offset * write_dtype_size);
-=======
-            if (contiguous) {
-                if ((offset = RV_convert_start_to_offset(transfer_info[i].mem_space_id)) < 0)
-                    FUNC_GOTO_ERROR(H5E_DATASET, H5E_BADVALUE, FAIL,
-                                    "Unable to determine memory offset value");
+
                 transfer_info[i].u.write_info.uinfo.buffer =
                     (const void *)((const char *)transfer_info[i].u.write_info.uinfo.buffer +
-                                   (size_t)offset * file_type_size);
->>>>>>> 7d76dc26
+                                   (size_t)offset * write_dtype_size);
             }
         } /* end if */
         else {
@@ -1440,6 +1403,9 @@
 
         if (transfer_info[i].u.write_info.dense_cmpd_subset_dtype_id != H5I_INVALID_HID)
             H5Tclose(transfer_info[i].u.write_info.dense_cmpd_subset_dtype_id);
+
+        if (selection_body)
+            RV_free(selection_body);
     }
 
     curl_multi_cleanup(curl_multi_handle);
@@ -4681,7 +4647,6 @@
     void *obj_ref_buf = NULL;
 
     H5S_sel_type sel_type  = H5S_SEL_NONE;
-    void        *json_buf  = NULL;
     void        *vlen_buf  = NULL;
     void        *tconv_buf = NULL;
     void        *bkg_buf   = NULL;
@@ -4702,7 +4667,7 @@
     if ((is_variable_str = H5Tis_variable_str(mem_type_id)) < 0)
         FUNC_GOTO_ERROR(H5E_DATATYPE, H5E_BADVALUE, FAIL, "memory datatype is invalid");
 
-    /* It was verified during setup that num selected point in memory space == num selected points in
+    /* It was verified during setup that num selected points in memory space == num selected points in
      * filespace */
     if ((file_select_npoints = H5Sget_select_npoints(mem_space_id)) < 0)
         FUNC_GOTO_ERROR(H5E_DATASPACE, H5E_BADVALUE, FAIL, "memory dataspace is invalid");
@@ -4746,7 +4711,6 @@
         }
     }
 
-    /* Perform type conversion if necessary */
     if ((needs_tconv = RV_need_tconv(file_type_id, mem_type_id)) < 0)
         FUNC_GOTO_ERROR(H5E_DATATYPE, H5E_BADVALUE, FAIL, "unable to check if datatypes need conversion");
 
@@ -4754,52 +4718,30 @@
 #ifdef RV_CONNECTOR_DEBUG
         printf("-> Beginning type conversion\n");
 #endif
-<<<<<<< HEAD
-            /* Initialize type conversion */
-            RV_tconv_init(file_type_id, &file_type_size, mem_type_id, &mem_type_size,
-                          (size_t)file_select_npoints, TRUE, FALSE, &tconv_buf, &bkg_buf, &reuse, &fill_bkg);
-
-            /* Handle compound subsetting */
-            if (RV_get_cmpd_subset_type(file_type_id, mem_type_id, &subset_type) < 0)
-                FUNC_GOTO_ERROR(H5E_DATATYPE, H5E_CANTGET, FAIL, "can't get compound type subset info");
-
-            if (subset_type < 0)
-                FUNC_GOTO_ERROR(H5E_DATATYPE, H5E_BADVALUE, FAIL,
-                                "error while checking if types are compound subsets");
-
-            if (subset_type == H5T_SUBSET_DST) {
-                /* Populate background buffer with bytes from user input buffer */
-                if (!bkg_buf || !fill_bkg)
-                    FUNC_GOTO_ERROR(H5E_DATATYPE, H5E_UNSUPPORTED, FAIL,
-                                    "compound subset requires bkg buffer");
-
-                memcpy(bkg_buf, buf, file_type_size * (size_t)file_select_npoints);
-            }
-
-            /* Perform type conversion on response values */
-            if (reuse == RV_TCONV_REUSE_TCONV) {
-                /* Use read buffer as type conversion buffer */
-                if (H5Tconvert(file_type_id, mem_type_id, (size_t)file_select_npoints, resp_info.buffer,
-                               bkg_buf, H5P_DEFAULT) < 0)
-                    FUNC_GOTO_ERROR(H5E_DATATYPE, H5E_CANTCONVERT, FAIL,
-                                    "failed to convert file datatype to memory datatype");
-            }
-            else if (reuse == RV_TCONV_REUSE_BKG) {
-                /* Use read buffer as background buffer */
-                memcpy(tconv_buf, resp_info.buffer, file_type_size * (size_t)file_select_npoints);
-=======
-
         /* Initialize type conversion */
-        if (RV_tconv_init(file_type_id, &file_type_size, mem_type_id, &mem_type_size,
-                          (size_t)file_select_npoints, TRUE, FALSE, &tconv_buf, &bkg_buf, NULL,
-                          &fill_bkg) < 0)
-            FUNC_GOTO_ERROR(H5E_DATASET, H5E_CANTCONVERT, FAIL, "can't set up type conversion");
->>>>>>> 7d76dc26
-
-        memset(tconv_buf, 0, (file_data_size > mem_data_size ? file_data_size : mem_data_size));
-        memcpy(tconv_buf, resp_info.buffer, file_data_size);
+        RV_tconv_init(file_type_id, &file_type_size, mem_type_id, &mem_type_size, (size_t)file_select_npoints,
+                      TRUE, FALSE, &tconv_buf, &bkg_buf, NULL, &fill_bkg);
+
+        /* Handle compound subsetting */
+        if (RV_get_cmpd_subset_type(file_type_id, mem_type_id, &subset_type) < 0)
+            FUNC_GOTO_ERROR(H5E_DATATYPE, H5E_CANTGET, FAIL, "can't get compound type subset info");
+
+        if (subset_type < 0)
+            FUNC_GOTO_ERROR(H5E_DATATYPE, H5E_BADVALUE, FAIL,
+                            "error while checking if types are compound subsets");
+
+        if (subset_type == H5T_SUBSET_DST) {
+            /* Populate background buffer with bytes from user input buffer */
+            if (!bkg_buf || !fill_bkg)
+                FUNC_GOTO_ERROR(H5E_DATATYPE, H5E_UNSUPPORTED, FAIL, "compound subset requires bkg buffer");
+
+            memcpy(bkg_buf, buf, file_type_size * (size_t)file_select_npoints);
+        }
 
         /* Perform type conversion on response values */
+        /* TODO - Reuse bkg buffer/read buffer if possible */
+        memcpy(tconv_buf, resp_info.buffer, file_type_size * (size_t)file_select_npoints);
+
         if (H5Tconvert(file_type_id, mem_type_id, (size_t)file_select_npoints, tconv_buf, bkg_buf,
                        H5P_DEFAULT) < 0)
             FUNC_GOTO_ERROR(H5E_DATATYPE, H5E_CANTCONVERT, FAIL,
@@ -4808,6 +4750,8 @@
         resp_info.buffer = tconv_buf;
     }
 
+    /* Scatter the read data out to the supplied read buffer according to the
+     * mem_type_id and mem_space_id given */
     resp_info.read_size = &mem_data_size;
 
     if (H5Dscatter(dataset_read_scatter_op, &resp_info, mem_type_id, mem_space_id, buf) < 0)
@@ -4816,9 +4760,6 @@
 done:
     if (obj_ref_buf)
         RV_free(obj_ref_buf);
-
-    if (json_buf)
-        RV_free(json_buf);
 
     if (tconv_buf) {
         if (H5T_VLEN == dtype_class && vlen_buf) {
@@ -5300,6 +5241,119 @@
     return ret_value;
 }
 
+/* Get the amount of compound type members in both destination and source type */
+herr_t
+RV_get_cmpd_subset_nmembers(hid_t src_type_id, hid_t dst_type_id, size_t *num_cmpd_members)
+{
+    herr_t      ret_value      = SUCCEED;
+    H5T_class_t dst_type_class = H5T_NO_CLASS, src_type_class = H5T_NO_CLASS;
+    hid_t       src_member_type = H5I_INVALID_HID, dst_member_type = H5I_INVALID_HID;
+    int         dst_nmembs = 0, src_nmembs = 0;
+    char       *src_member_name = NULL, *dst_member_name = NULL;
+    htri_t      types_same           = false;
+    bool        match_for_dst_member = false;
+    size_t      dst_member_offset = 0, src_member_offset = 0;
+    size_t      member_size = 0;
+
+    if (!num_cmpd_members)
+        FUNC_GOTO_ERROR(H5E_DATATYPE, H5E_BADVALUE, FAIL, "provided output pointer is NULL");
+
+    if (H5T_NO_CLASS == (src_type_class = H5Tget_class(src_type_id)))
+        FUNC_GOTO_ERROR(H5E_DATATYPE, H5E_BADVALUE, FAIL, "source datatype is invalid");
+
+    if (H5T_NO_CLASS == (dst_type_class = H5Tget_class(dst_type_id)))
+        FUNC_GOTO_ERROR(H5E_DATATYPE, H5E_BADVALUE, FAIL, "destination datatype is invalid");
+
+    if ((dst_type_class != H5T_COMPOUND) || (src_type_class != H5T_COMPOUND))
+        FUNC_GOTO_ERROR(H5E_DATATYPE, H5E_BADVALUE, FAIL, "datatypes must be compound to compare members");
+
+    if ((dst_nmembs = H5Tget_nmembers(dst_type_id)) < 0)
+        FUNC_GOTO_ERROR(H5E_DATATYPE, H5E_CANTGET, FAIL, "can't get nmembers of destination datatype");
+
+    if ((src_nmembs = H5Tget_nmembers(src_type_id)) < 0)
+        FUNC_GOTO_ERROR(H5E_DATATYPE, H5E_CANTGET, FAIL, "can't get nmembers of source datatype");
+
+    /* Iterate and check which members have matching name, type, and offset between the datatypes */
+    for (unsigned int dst_idx = 0; dst_idx < dst_nmembs; dst_idx++) {
+        match_for_dst_member = false;
+        src_member_offset    = 0;
+
+        if ((dst_member_name = H5Tget_member_name(dst_type_id, dst_idx)) == NULL)
+            FUNC_DONE_ERROR(H5E_DATATYPE, H5E_CANTGET, FAIL, "can't get destination datatype member name");
+
+        if ((dst_member_type = H5Tget_member_type(dst_type_id, dst_idx)) == H5I_INVALID_HID)
+            FUNC_GOTO_ERROR(H5E_DATATYPE, H5E_CANTGET, FAIL, "can't get destination datatype member type");
+
+        for (unsigned int src_idx = 0; src_idx < src_nmembs; src_idx++) {
+            if ((src_member_name = H5Tget_member_name(src_type_id, src_idx)) == NULL)
+                FUNC_DONE_ERROR(H5E_DATATYPE, H5E_CANTGET, FAIL, "can't get source datatype member name");
+
+            if ((src_member_type = H5Tget_member_type(src_type_id, src_idx)) == H5I_INVALID_HID)
+                FUNC_GOTO_ERROR(H5E_DATATYPE, H5E_CANTGET, FAIL, "can't get source datatype member type");
+
+            src_member_offset = H5Tget_member_offset(src_type_id, src_idx);
+
+            if ((types_same = H5Tequal(src_member_type, dst_member_type)) < 0)
+                FUNC_GOTO_ERROR(H5E_DATATYPE, H5E_BADVALUE, FAIL,
+                                "can't check if member datatypes are equal");
+
+            if (types_same && !strcmp(dst_member_name, src_member_name))
+                match_for_dst_member = true;
+
+            if (H5Tclose(src_member_type) < 0)
+                FUNC_GOTO_ERROR(H5E_DATATYPE, H5E_CANTCLOSEOBJ, FAIL, "can't close datatype member");
+
+            src_member_type = H5I_INVALID_HID;
+
+            if (H5free_memory(src_member_name) < 0)
+                FUNC_GOTO_ERROR(H5E_DATATYPE, H5E_CANTFREE, FAIL,
+                                "can't free destination datatype member name");
+
+            src_member_name = NULL;
+
+            /* This dst member has a match - no need to look through other src members */
+            if (match_for_dst_member)
+                break;
+        }
+
+        if (match_for_dst_member)
+            (*num_cmpd_members)++;
+
+        if (H5Tclose(dst_member_type) < 0)
+            FUNC_GOTO_ERROR(H5E_DATATYPE, H5E_CANTCLOSEOBJ, FAIL, "can't close destination datatype member");
+
+        dst_member_type = H5I_INVALID_HID;
+
+        if (H5free_memory(dst_member_name) < 0)
+            FUNC_GOTO_ERROR(H5E_DATATYPE, H5E_CANTFREE, FAIL, "can't free member datatype name");
+
+        dst_member_name = NULL;
+    }
+
+done:
+    if (src_member_name) {
+        if (H5free_memory(src_member_name) < 0)
+            FUNC_DONE_ERROR(H5E_DATATYPE, H5E_CANTFREE, FAIL, "can't free member datatype name");
+
+        src_member_name = NULL;
+    }
+
+    if (dst_member_name) {
+        if (H5free_memory(dst_member_name) < 0)
+            FUNC_DONE_ERROR(H5E_DATATYPE, H5E_CANTFREE, FAIL, "can't free destination datatype member name");
+
+        dst_member_name = NULL;
+    }
+
+    if (src_member_type > 0)
+        if (H5Tclose(src_member_type) < 0)
+            FUNC_DONE_ERROR(H5E_DATATYPE, H5E_CANTCLOSEOBJ, FAIL, "can't close source datatype member");
+
+    if (dst_member_type > 0)
+        if (H5Tclose(dst_member_type) < 0)
+            FUNC_DONE_ERROR(H5E_DATATYPE, H5E_CANTCLOSEOBJ, FAIL, "can't close destination datatype member");
+}
+
 /*-------------------------------------------------------------------------
  * Function:    RV_vlen_data_to_json
  *
@@ -5664,119 +5718,4 @@
             FUNC_DONE_ERROR(H5E_DATASET, H5E_CANTCLOSEOBJ, FAIL, "can't close vlen parent datatype");
 
     return ret_value;
-}
-
-/* Get the amount of compound type members in both destination and source type */
-herr_t
-RV_get_cmpd_subset_nmembers(hid_t src_type_id, hid_t dst_type_id, size_t *num_cmpd_members)
-{
-    herr_t      ret_value      = SUCCEED;
-    H5T_class_t dst_type_class = H5T_NO_CLASS, src_type_class = H5T_NO_CLASS;
-    hid_t       src_member_type = H5I_INVALID_HID, dst_member_type = H5I_INVALID_HID;
-    int         dst_nmembs = 0, src_nmembs = 0;
-    char       *src_member_name = NULL, *dst_member_name = NULL;
-    htri_t      types_same           = false;
-    bool        match_for_dst_member = false;
-    size_t      dst_member_offset = 0, src_member_offset = 0;
-    size_t      member_size = 0;
-
-    if (!num_cmpd_members)
-        FUNC_GOTO_ERROR(H5E_DATATYPE, H5E_BADVALUE, FAIL, "provided output pointer is NULL");
-
-    if (H5T_NO_CLASS == (src_type_class = H5Tget_class(src_type_id)))
-        FUNC_GOTO_ERROR(H5E_DATATYPE, H5E_BADVALUE, FAIL, "source datatype is invalid");
-
-    if (H5T_NO_CLASS == (dst_type_class = H5Tget_class(dst_type_id)))
-        FUNC_GOTO_ERROR(H5E_DATATYPE, H5E_BADVALUE, FAIL, "destination datatype is invalid");
-
-    if ((dst_type_class != H5T_COMPOUND) || (src_type_class != H5T_COMPOUND))
-        FUNC_GOTO_ERROR(H5E_DATATYPE, H5E_BADVALUE, FAIL, "datatypes must be compound to compare members");
-
-    if ((dst_nmembs = H5Tget_nmembers(dst_type_id)) < 0)
-        FUNC_GOTO_ERROR(H5E_DATATYPE, H5E_CANTGET, FAIL, "can't get nmembers of destination datatype");
-
-    if ((src_nmembs = H5Tget_nmembers(src_type_id)) < 0)
-        FUNC_GOTO_ERROR(H5E_DATATYPE, H5E_CANTGET, FAIL, "can't get nmembers of source datatype");
-
-    /* Iterate and check which members have matching name, type, and offset between the datatypes */
-    for (unsigned int dst_idx = 0; dst_idx < dst_nmembs; dst_idx++) {
-        match_for_dst_member = false;
-        src_member_offset    = 0;
-
-        if ((dst_member_name = H5Tget_member_name(dst_type_id, dst_idx)) == NULL)
-            FUNC_DONE_ERROR(H5E_DATATYPE, H5E_CANTGET, FAIL, "can't get destination datatype member name");
-
-        if ((dst_member_type = H5Tget_member_type(dst_type_id, dst_idx)) == H5I_INVALID_HID)
-            FUNC_GOTO_ERROR(H5E_DATATYPE, H5E_CANTGET, FAIL, "can't get destination datatype member type");
-
-        for (unsigned int src_idx = 0; src_idx < src_nmembs; src_idx++) {
-            if ((src_member_name = H5Tget_member_name(src_type_id, src_idx)) == NULL)
-                FUNC_DONE_ERROR(H5E_DATATYPE, H5E_CANTGET, FAIL, "can't get source datatype member name");
-
-            if ((src_member_type = H5Tget_member_type(src_type_id, src_idx)) == H5I_INVALID_HID)
-                FUNC_GOTO_ERROR(H5E_DATATYPE, H5E_CANTGET, FAIL, "can't get source datatype member type");
-
-            src_member_offset = H5Tget_member_offset(src_type_id, src_idx);
-
-            if ((types_same = H5Tequal(src_member_type, dst_member_type)) < 0)
-                FUNC_GOTO_ERROR(H5E_DATATYPE, H5E_BADVALUE, FAIL,
-                                "can't check if member datatypes are equal");
-
-            if (types_same && !strcmp(dst_member_name, src_member_name))
-                match_for_dst_member = true;
-
-            if (H5Tclose(src_member_type) < 0)
-                FUNC_GOTO_ERROR(H5E_DATATYPE, H5E_CANTCLOSEOBJ, FAIL, "can't close datatype member");
-
-            src_member_type = H5I_INVALID_HID;
-
-            if (H5free_memory(src_member_name) < 0)
-                FUNC_GOTO_ERROR(H5E_DATATYPE, H5E_CANTFREE, FAIL,
-                                "can't free destination datatype member name");
-
-            src_member_name = NULL;
-
-            /* This dst member has a match - no need to look through other src members */
-            if (match_for_dst_member)
-                break;
-        }
-
-        if (match_for_dst_member)
-            (*num_cmpd_members)++;
-
-        if (H5Tclose(dst_member_type) < 0)
-            FUNC_GOTO_ERROR(H5E_DATATYPE, H5E_CANTCLOSEOBJ, FAIL, "can't close destination datatype member");
-
-        dst_member_type = H5I_INVALID_HID;
-
-        if (H5free_memory(dst_member_name) < 0)
-            FUNC_GOTO_ERROR(H5E_DATATYPE, H5E_CANTFREE, FAIL, "can't free member datatype name");
-
-        dst_member_name = NULL;
-    }
-
-done:
-    if (src_member_name) {
-        if (H5free_memory(src_member_name) < 0)
-            FUNC_DONE_ERROR(H5E_DATATYPE, H5E_CANTFREE, FAIL, "can't free member datatype name");
-
-        src_member_name = NULL;
-    }
-
-    if (dst_member_name) {
-        if (H5free_memory(dst_member_name) < 0)
-            FUNC_DONE_ERROR(H5E_DATATYPE, H5E_CANTFREE, FAIL, "can't free destination datatype member name");
-
-        dst_member_name = NULL;
-    }
-
-    if (src_member_type > 0)
-        if (H5Tclose(src_member_type) < 0)
-            FUNC_DONE_ERROR(H5E_DATATYPE, H5E_CANTCLOSEOBJ, FAIL, "can't close source datatype member");
-
-    if (dst_member_type > 0)
-        if (H5Tclose(dst_member_type) < 0)
-            FUNC_DONE_ERROR(H5E_DATATYPE, H5E_CANTCLOSEOBJ, FAIL, "can't close destination datatype member");
-
-    return ret_value;
 }