--- conflicted
+++ resolved
@@ -84,11 +84,9 @@
 #define HTTP_SERVER_ERROR_MIN 500 /* Minimum and maximum values for the 500 class of */
 #define HTTP_SERVER_ERROR_MAX 599 /* HTTP server error responses */
 
-<<<<<<< HEAD
 #define HTTP_NO_CONTENT 204 /* HTTP server code for 'No Content' response */
-=======
+
 #define DEFAULT_POLL_TIMEOUT_MS 100
->>>>>>> 0995692e
 
 /* Macros to check for various classes of HTTP response */
 #define HTTP_INFORMATIONAL(status_code)                                                                      \
