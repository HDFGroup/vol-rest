--- conflicted
+++ resolved
@@ -119,7 +119,11 @@
     new_datatype->domain = parent->domain;
     parent->domain->u.file.ref_count++;
 
-<<<<<<< HEAD
+    if (type_id > 0) {
+        if ((new_datatype->u.datatype.dtype_id = H5Tcopy(type_id)) == H5I_INVALID_HID)
+            FUNC_GOTO_ERROR(H5E_DATATYPE, H5E_CANTCOPY, NULL, "can't copy type id");
+    }
+
     new_datatype->handle_path = NULL;
 
     if (name) {
@@ -145,11 +149,6 @@
 
         strncpy(new_datatype->handle_path + path_len, name, strlen(name) + 1);
         path_len += (strlen(name) + 1);
-=======
-    if (type_id > 0) {
-        if ((new_datatype->u.datatype.dtype_id = H5Tcopy(type_id)) == H5I_INVALID_HID)
-            FUNC_GOTO_ERROR(H5E_DATATYPE, H5E_CANTCOPY, NULL, "can't copy type id");
->>>>>>> b47ab4a7
     }
 
     /* Copy the TAPL if it wasn't H5P_DEFAULT, else set up a default one so that
