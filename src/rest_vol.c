/* * * * * * * * * * * * * * * * * * * * * * * * * * * * * * * * * * * * * * *
 * Copyright by The HDF Group.                                               *
 * All rights reserved.                                                      *
 *                                                                           *
 * This file is part of the HDF5 REST VOL connector. The full copyright      *
 * notice, including terms governing use, modification, and redistribution,  *
 * is contained in the COPYING file, which can be found at the root of the   *
 * source code distribution tree.                                            *
 * * * * * * * * * * * * * * * * * * * * * * * * * * * * * * * * * * * * * * */

/*
 * Programmer:  Jordan Henderson
 *              February, 2017
 *
 * Purpose: An implementation of a VOL connector to access HDF5 data in a
 *          REST-oriented manner.
 *
 *          Due to specialized improvements needed for performance reasons
 *          and otherwise, this VOL connector is currently only supported for
 *          use with the HDF Kita server (https://www.hdfgroup.org/hdf-kita).
 *
 *          HDF Kita is a web service that implements a REST-based web service
 *          for HDF5 data stores as described in the paper:
 *          http://hdfgroup.org/pubs/papers/RESTful_HDF5.pdf.
 */

#include "rest_vol.h"

/* Default size for buffer used when transforming an HDF5 dataspace into JSON. */
#define DATASPACE_SHAPE_BUFFER_DEFAULT_SIZE 256

/* Defines for multi-curl settings */
#define BACKOFF_INITIAL_DURATION 10000000 /* 10,000,000 ns -> 0.01 sec */
#define BACKOFF_SCALE_FACTOR     1.5
#define BACKOFF_MAX_BEFORE_FAIL  3000000000 /* 30,000,000,000 ns -> 30 sec */

/* Number of unique characters which need to be escaped before being sent as JSON */
#define NUM_JSON_ESCAPE_CHARS 7
/*
 * The VOL connector identification number.
 */
hid_t H5_rest_id_g = H5I_UNINIT;

static hbool_t H5_rest_initialized_g      = FALSE;
static hbool_t H5_rest_curl_initialized_g = FALSE;

/* Identifiers for HDF5's error API */
hid_t H5_rest_err_stack_g                 = H5I_INVALID_HID;
hid_t H5_rest_err_class_g                 = H5I_INVALID_HID;
hid_t H5_rest_obj_err_maj_g               = H5I_INVALID_HID;
hid_t H5_rest_parse_err_min_g             = H5I_INVALID_HID;
hid_t H5_rest_link_table_err_min_g        = H5I_INVALID_HID;
hid_t H5_rest_link_table_iter_err_min_g   = H5I_INVALID_HID;
hid_t H5_rest_attr_table_err_min_g        = H5I_INVALID_HID;
hid_t H5_rest_attr_table_iter_err_min_g   = H5I_INVALID_HID;
hid_t H5_rest_object_table_err_min_g      = H5I_INVALID_HID;
hid_t H5_rest_object_table_iter_err_min_g = H5I_INVALID_HID;

/*
 * The CURL pointer used for all cURL operations.
 */
CURL *curl = NULL;

/*
 * cURL error message buffer.
 */
char curl_err_buf[CURL_ERROR_SIZE];

/*
 * cURL header list
 */
struct curl_slist *curl_headers = NULL;

#ifdef RV_TRACK_MEM_USAGE
/*
 * Counter to keep track of the currently allocated amount of bytes
 */
size_t H5_rest_curr_alloc_bytes;
#endif

/* A global struct containing the buffer which cURL will write its
 * responses out to after making a call to the server. The buffer
 * in this struct is allocated upon connector initialization and is
 * dynamically grown as needed throughout the lifetime of the connector.
 */
struct response_buffer response_buffer;

/* Authentication information for authenticating
 * with Active Directory.
 */
typedef struct H5_rest_ad_info_t {
    char    clientID[128];
    char    tenantID[128];
    char    resourceID[128];
    char    client_secret[128];
    hbool_t unattended;
} H5_rest_ad_info_t;

/* Global array containing information about open objects */
RV_type_info *RV_type_info_array_g[H5I_MAX_NUM_TYPES] = {0};

/* Host header string for specifying the host (Domain) for requests */
const char *const host_string = "X-Hdf-domain: ";

/* JSON key to retrieve the ID of the root group of a file */
const char *root_id_keys[] = {"root", (const char *)0};

/* JSON key to retrieve the ID of an object from the server */
const char *object_id_keys[] = {"id", (const char *)0};

/* JSON keys to retrieve information about creation properties of an object */
const char *object_creation_properties_keys[] = {"creationProperties", (const char *)0};

/* JSON key to retrieve the ID of a link from the server */
const char *link_id_keys[] = {"link", "id", (const char *)0};

/* JSON keys to retrieve the class of a link (HARD, SOFT, EXTERNAL, etc.) */
const char *link_class_keys[]  = {"link", "class", (const char *)0};
const char *link_class_keys2[] = {"class", (const char *)0};

/* JSON keys to retrieve information about a dataspace */
const char *dataspace_class_keys[]    = {"shape", "class", (const char *)0};
const char *dataspace_dims_keys[]     = {"shape", "dims", (const char *)0};
const char *dataspace_max_dims_keys[] = {"shape", "maxdims", (const char *)0};

/* JSON keys to retrieve the path of a domain */
const char *domain_keys[] = {"domain", (const char *)0};

/* JSON keys to retrieve all of the information from a link when doing link iteration */
const char *links_keys[]              = {"links", (const char *)0};
const char *link_title_keys[]         = {"title", (const char *)0};
const char *link_creation_time_keys[] = {"created", (const char *)0};

/* JSON keys to retrieve the collection that a hard link belongs to
 * (the type of object it points to), "groups", "datasets" or "datatypes"
 */
const char *link_collection_keys2[] = {"collection", (const char *)0};

const char *attributes_keys[] = {"attributes", (const char *)0};

/* JSON keys to retrieve allocated size */
const char *allocated_size_keys[] = {"allocated_size", (const char *)0};

<<<<<<< HEAD
/* JSON keys to retrieve information from a scan of a domain */
const char *scan_info_keys[]       = {"scan_info", (const char *)0};
const char *allocated_bytes_keys[] = {"allocated_bytes", (const char *)0};
=======
/* JSON keys to retrieve objects accessed through path(s) */
const char *h5paths_keys[] = {"h5paths", (const char *)0};
>>>>>>> cf6ef450

/* Default size for the buffer to allocate during base64-encoding if the caller
 * of RV_base64_encode supplies a 0-sized buffer.
 */
#define BASE64_ENCODE_DEFAULT_BUFFER_SIZE 33554432 /* 32MB */

/* JSON key to retrieve the version of server from a request to a file. */
const char *server_version_keys[] = {"version", (const char *)0};

/* Used for cURL's base URL if the connection is through a local socket */
const char *socket_base_url = "0";

/* Internal initialization/termination functions which are called by
 * the public functions H5rest_init() and H5rest_term() */
static herr_t H5_rest_init(hid_t vipl_id);
static herr_t H5_rest_term(void);

static herr_t H5_rest_authenticate_with_AD(H5_rest_ad_info_t *ad_info, const char *base_URL);

/* Introspection callbacks */
static herr_t H5_rest_get_conn_cls(void *obj, H5VL_get_conn_lvl_t lvl, const struct H5VL_class_t **conn_cls);
static herr_t H5_rest_get_cap_flags(const void *info, uint64_t *cap_flags);
static herr_t H5_rest_opt_query(void *obj, H5VL_subclass_t cls, int opt_type, uint64_t *flags);

/* cURL function callbacks */
static size_t H5_rest_curl_read_data_callback(char *buffer, size_t size, size_t nmemb, void *inptr);
static size_t H5_rest_curl_write_data_callback(char *buffer, size_t size, size_t nmemb, void *userp);

/* Helper function to URL-encode an entire pathname by URL-encoding each of its separate components */
static char *H5_rest_url_encode_path(const char *path);

/* Helper function to parse an object's type from server response */
herr_t RV_parse_object_class(char *HTTP_response, const void *callback_data_in, void *callback_data_out);

/* Helper function to parse an object's creation properties from server response */
herr_t RV_parse_creation_properties_callback(yajl_val parse_tree, char **GCPL_buf);

/* Return the index of the curl handle into the array of handles */
herr_t RV_get_index_of_matching_handle(dataset_transfer_info *transfer_info, size_t count, CURL *handle,
                                       size_t *handle_index);

/* Stub that throws an error when called */
void *RV_wrap_get_object(const void *obj);

/* The REST VOL connector's class structure. */
static const H5VL_class_t H5VL_rest_g = {
    HDF5_VOL_REST_VERSION,      /* Connector struct version number       */
    HDF5_VOL_REST_CLS_VAL,      /* Connector value                       */
    HDF5_VOL_REST_NAME,         /* Connector name                        */
    HDF5_VOL_REST_CONN_VERSION, /* Connector version # */
    H5VL_VOL_REST_CAP_FLAGS,    /* Connector capability flags            */
    H5_rest_init,               /* Connector initialization function     */
    H5_rest_term,               /* Connector termination function        */

    /* Connector info callbacks */
    {
        0,    /* Connector info size                   */
        NULL, /* Connector info copy function          */
        NULL, /* Connector info compare function       */
        NULL, /* Connector info free function          */
        NULL, /* Connector info to string function     */
        NULL, /* Connector string to info function     */
    },

    /* Connector 'wrap' callbacks */
    {
        NULL, /* Connector get object function         */
        NULL, /* Connector get wrap context function   */
        NULL, /* Connector wrap object function        */
        NULL, /* Connector unwrap object function      */
        NULL, /* Connector free wrap context function  */
    },

    /* Connector attribute callbacks */
    {
        RV_attr_create,
        RV_attr_open,
        RV_attr_read,
        RV_attr_write,
        RV_attr_get,
        RV_attr_specific,
        NULL,
        RV_attr_close,
    },

    /* Connector dataset callbacks */
    {
        RV_dataset_create,
        RV_dataset_open,
        RV_dataset_read,
        RV_dataset_write,
        RV_dataset_get,
        RV_dataset_specific,
        NULL,
        RV_dataset_close,
    },

    /* Connector datatype callbacks */
    {
        RV_datatype_commit,
        RV_datatype_open,
        RV_datatype_get,
        NULL,
        NULL,
        RV_datatype_close,
    },

    /* Connector file callbacks */
    {
        RV_file_create,
        RV_file_open,
        RV_file_get,
        RV_file_specific,
        RV_file_optional,
        RV_file_close,
    },

    /* Connector group callbacks */
    {
        RV_group_create,
        RV_group_open,
        RV_group_get,
        NULL,
        NULL,
        RV_group_close,
    },

    /* Connector link callbacks */
    {
        RV_link_create,
        RV_link_copy,
        RV_link_move,
        RV_link_get,
        RV_link_specific,
        NULL,
    },

    /* Connect object callbacks */
    {
        RV_object_open,
        RV_object_copy,
        RV_object_get,
        RV_object_specific,
        NULL,
    },

    /* Connector introspection callbacks */
    {
        H5_rest_get_conn_cls,  /* Connector introspect 'get class' function */
        H5_rest_get_cap_flags, /* Capt flags */
        H5_rest_opt_query,     /* Connector introspect 'opt query' function */
    },

    /* Connector async request callbacks */
    {
        NULL, /* Connector request 'wait' function      */
        NULL, /* Connector request 'notify' function    */
        NULL, /* Connector request 'cancel' function    */
        NULL, /* Connector request 'specific' function  */
        NULL, /* Connector request 'optional' function  */
        NULL, /* Connector request 'free' function      */
    },

    /* Connector 'blob' callbacks */
    {
        NULL, /* Connector blob 'put' function          */
        NULL, /* Connector blob 'get' function          */
        NULL, /* Connector blob 'specific' function     */
        NULL, /* Connector blob 'optional' function     */
    },

    /* Connector object token callbacks */
    {
        NULL, /* Connector token compare function       */
        NULL, /* Connector token 'to string' function   */
        NULL, /* Connector token 'from string' function */
    },

    NULL, /* Connector 'catch-all' function         */
};

/*-------------------------------------------------------------------------
 * Function:    H5rest_init
 *
 * Purpose:     Initialize the HDF5 REST VOL connector by initializing cURL
 *              and then registering the connector with the library.
 *
 * Return:      Non-negative on success/Negative on failure
 *
 * Programmer:  Jordan Henderson
 *              March, 2017
 *-------------------------------------------------------------------------
 */
herr_t
H5rest_init(void)
{
    H5I_type_t idType    = H5I_UNINIT;
    herr_t     ret_value = SUCCEED;

    /* Initialize HDF5 */
    if (H5open() < 0)
        FUNC_GOTO_ERROR(H5E_VOL, H5E_CANTINIT, FAIL, "HDF5 failed to initialize");

    if (H5_rest_id_g >= 0 && (idType = H5Iget_type(H5_rest_id_g)) < 0)
        FUNC_GOTO_ERROR(H5E_VOL, H5E_CANTGET, FAIL, "failed to retrieve REST VOL connector's ID type");

    /* Register the REST VOL connector, if it isn't already registered */
    if (H5I_VOL != idType) {
        htri_t is_registered;

        if ((is_registered = H5VLis_connector_registered_by_name(H5VL_rest_g.name)) < 0)
            FUNC_GOTO_ERROR(H5E_ID, H5E_CANTINIT, FAIL,
                            "can't determine if REST VOL connector is registered");

        if (!is_registered) {
            /* Register connector */
            if ((H5_rest_id_g = H5VLregister_connector((const H5VL_class_t *)&H5VL_rest_g, H5P_DEFAULT)) < 0)
                FUNC_GOTO_ERROR(H5E_ID, H5E_CANTINSERT, FAIL, "can't create ID for REST VOL connector");
        } /* end if */
        else {
            if ((H5_rest_id_g = H5VLget_connector_id_by_name(H5VL_rest_g.name)) < 0)
                FUNC_GOTO_ERROR(H5E_ID, H5E_CANTGET, FAIL,
                                "unable to get registered ID for REST VOL connector");
        } /* end else */

        if (H5_rest_id_g >= 0 && (idType = H5Iget_type(H5_rest_id_g)) < 0)
            FUNC_GOTO_ERROR(H5E_VOL, H5E_CANTGET, FAIL, "failed to retrieve REST VOL connector's ID type");
    } /* end if */

    if (!H5_rest_initialized_g && H5_rest_init(H5P_VOL_INITIALIZE_DEFAULT) < 0)
        FUNC_GOTO_ERROR(H5E_VOL, H5E_CANTINIT, FAIL, "failed to initialize connector");

done:
    /* Cleanup if REST VOL connector initialization failed */
    if (ret_value < 0)
        H5rest_term();

    PRINT_ERROR_STACK;

    return ret_value;
} /* end H5rest_init() */

/*-------------------------------------------------------------------------
 * Function:    H5_rest_init
 *
 * Purpose:     TODO
 *
 * Return:      Non-negative on success/Negative on failure
 *
 * Programmer:  Jordan Henderson
 *              March, 2017
 */
static herr_t
H5_rest_init(hid_t vipl_id)
{
    herr_t                  ret_value       = SUCCEED;
    curl_version_info_data *curl_ver        = NULL;
    char                    user_agent[128] = {'\0'};

    /* Check if already initialized */
    if (H5_rest_initialized_g)
        FUNC_GOTO_ERROR(H5E_VOL, H5E_CANTINIT, FAIL, "attempting to initialize connector twice");

#ifdef RV_TRACK_MEM_USAGE
    /* Initialize allocated memory counter */
    H5_rest_curr_alloc_bytes = 0;
#endif

    /* Initialize cURL */
    if (!H5_rest_curl_initialized_g && (CURLE_OK != curl_global_init(CURL_GLOBAL_ALL)))
        FUNC_GOTO_ERROR(H5E_VOL, H5E_CANTINIT, FAIL, "can't initialize cURL");

    H5_rest_curl_initialized_g = true;

    if (NULL == (curl = curl_easy_init()))
        FUNC_GOTO_ERROR(H5E_VOL, H5E_CANTINIT, FAIL, "can't initialize cURL easy handle");

    /* Instruct cURL to use the buffer for error messages */
    if (CURLE_OK != curl_easy_setopt(curl, CURLOPT_ERRORBUFFER, curl_err_buf))
        FUNC_GOTO_ERROR(H5E_VOL, H5E_CANTSET, FAIL, "can't set cURL error buffer");

    /* Allocate buffer for cURL to write responses to */
    if (NULL == (response_buffer.buffer = (char *)RV_malloc(CURL_RESPONSE_BUFFER_DEFAULT_SIZE)))
        FUNC_GOTO_ERROR(H5E_VOL, H5E_CANTALLOC, FAIL, "can't allocate cURL response buffer");
    response_buffer.buffer_size  = CURL_RESPONSE_BUFFER_DEFAULT_SIZE;
    response_buffer.curr_buf_ptr = response_buffer.buffer;

    /* Redirect cURL output to response buffer */
    if (CURLE_OK != curl_easy_setopt(curl, CURLOPT_WRITEFUNCTION, H5_rest_curl_write_data_callback))
        FUNC_GOTO_ERROR(H5E_VOL, H5E_CANTSET, FAIL, "can't set cURL write function: %s", curl_err_buf);

    /* Set cURL read function for UPLOAD operations */
    if (CURLE_OK != curl_easy_setopt(curl, CURLOPT_READFUNCTION, H5_rest_curl_read_data_callback))
        FUNC_GOTO_ERROR(H5E_VOL, H5E_CANTSET, FAIL, "can't set cURL read function: %s", curl_err_buf);

    /* Set user agent string */
    curl_ver = curl_version_info(CURLVERSION_NOW);
    if (snprintf(user_agent, sizeof(user_agent), "libhdf5/%d.%d.%d (%s; %s v%s)", H5_VERS_MAJOR,
                 H5_VERS_MINOR, H5_VERS_RELEASE, curl_ver->host, HDF5_VOL_REST_LIB_NAME,
                 HDF5_VOL_REST_LIB_VER) < 0) {
        FUNC_GOTO_ERROR(H5E_VOL, H5E_SYSERRSTR, FAIL, "error creating user agent string");
    }
    if (CURLE_OK != curl_easy_setopt(curl, CURLOPT_USERAGENT, user_agent))
        FUNC_GOTO_ERROR(H5E_ARGS, H5E_BADVALUE, FAIL, "error while setting CURL option (CURLOPT_USERAGENT)");

    const char *URL = getenv("HSDS_ENDPOINT");

    if (URL && !strncmp(URL, UNIX_SOCKET_PREFIX, strlen(UNIX_SOCKET_PREFIX))) {
        const char *socket_path = "/tmp/hs/sn_1.sock";

        if (CURLE_OK != curl_easy_setopt(curl, CURLOPT_UNIX_SOCKET_PATH, socket_path))
            FUNC_GOTO_ERROR(H5E_FILE, H5E_CANTSET, FAIL, "can't set cURL socket path header: %s",
                            curl_err_buf);
    }

#ifdef RV_CURL_DEBUG
    /* Enable cURL debugging output if desired */
    curl_easy_setopt(curl, CURLOPT_VERBOSE, 1);
#endif

    /* Set up global type info array */
    for (size_t i = 0; i < H5I_MAX_NUM_TYPES; i++) {
        RV_type_info_array_g[i]        = RV_calloc(sizeof(RV_type_info));
        RV_type_info_array_g[i]->table = rv_hash_table_new(rv_hash_string, H5_rest_compare_string_keys);
    }

    /* Register the connector with HDF5's error reporting API */
    if ((H5_rest_err_class_g = H5Eregister_class(HDF5_VOL_REST_ERR_CLS_NAME, HDF5_VOL_REST_LIB_NAME,
                                                 HDF5_VOL_REST_LIB_VER)) < 0)
        FUNC_GOTO_ERROR(H5E_VOL, H5E_CANTINIT, FAIL, "can't register with HDF5 error API");

    /* Create a separate error stack for the REST VOL to report errors with */
    if ((H5_rest_err_stack_g = H5Ecreate_stack()) < 0)
        FUNC_GOTO_ERROR(H5E_VOL, H5E_CANTINIT, FAIL, "can't create error stack");

    /* Set up a few REST VOL-specific error API message classes */
    if ((H5_rest_obj_err_maj_g = H5Ecreate_msg(H5_rest_err_class_g, H5E_MAJOR, "Object interface")) < 0)
        FUNC_GOTO_ERROR(H5E_VOL, H5E_CANTINIT, FAIL, "can't create error message for object interface");
    if ((H5_rest_parse_err_min_g =
             H5Ecreate_msg(H5_rest_err_class_g, H5E_MINOR, "Error occurred while parsing JSON")) < 0)
        FUNC_GOTO_ERROR(H5E_VOL, H5E_CANTINIT, FAIL, "can't create error message for JSON parsing failures");
    if ((H5_rest_link_table_err_min_g =
             H5Ecreate_msg(H5_rest_err_class_g, H5E_MINOR, "Can't build table of links for iteration")) < 0)
        FUNC_GOTO_ERROR(H5E_VOL, H5E_CANTINIT, FAIL, "can't create error message for link table build error");
    if ((H5_rest_link_table_iter_err_min_g =
             H5Ecreate_msg(H5_rest_err_class_g, H5E_MINOR, "Can't iterate through link table")) < 0)
        FUNC_GOTO_ERROR(H5E_VOL, H5E_CANTINIT, FAIL,
                        "can't create error message for link table iteration error");
    if ((H5_rest_attr_table_err_min_g = H5Ecreate_msg(H5_rest_err_class_g, H5E_MINOR,
                                                      "Can't build table of attributes for iteration")) < 0)
        FUNC_GOTO_ERROR(H5E_VOL, H5E_CANTINIT, FAIL,
                        "can't create error message for attribute table build error");
    if ((H5_rest_attr_table_iter_err_min_g =
             H5Ecreate_msg(H5_rest_err_class_g, H5E_MINOR, "Can't iterate through attribute table")) < 0)
        FUNC_GOTO_ERROR(H5E_VOL, H5E_CANTINIT, FAIL, "can't create message for attribute iteration error");
    if ((H5_rest_object_table_err_min_g =
             H5Ecreate_msg(H5_rest_err_class_g, H5E_MINOR, "Can't build table of objects for iteration")) < 0)
        FUNC_GOTO_ERROR(H5E_VOL, H5E_CANTINIT, FAIL,
                        "can't create error message for object table build error");
    if ((H5_rest_object_table_iter_err_min_g =
             H5Ecreate_msg(H5_rest_err_class_g, H5E_MINOR, "Can't iterate through object table")) < 0)
        FUNC_GOTO_ERROR(H5E_VOL, H5E_CANTINIT, FAIL, "can't create message for object iteration error");

    /* Initialized */
    H5_rest_initialized_g = TRUE;

done:
    /* Cleanup if REST VOL connector initialization failed */
    if (ret_value < 0)
        H5rest_term();

    return ret_value;
} /* end H5_rest_init() */

/*-------------------------------------------------------------------------
 * Function:    H5rest_term
 *
 * Purpose:     Shut down the REST VOL connector
 *
 * Return:      Non-negative on success/Negative on failure
 *
 * Programmer:  Jordan Henderson
 *              March, 2017
 */
herr_t
H5rest_term(void)
{
    herr_t ret_value = SUCCEED;

    if (H5_rest_term() < 0)
        FUNC_GOTO_ERROR(H5E_VOL, H5E_CLOSEERROR, FAIL, "can't close REST VOL connector");

done:
#ifdef RV_TRACK_MEM_USAGE
    /* Check for allocated memory */
    if (0 != H5_rest_curr_alloc_bytes)
        FUNC_DONE_ERROR(H5E_VOL, H5E_CLOSEERROR, FAIL, "%zu bytes were still left allocated",
                        H5_rest_curr_alloc_bytes);

    H5_rest_curr_alloc_bytes = 0;
#endif

    /* Unregister from the HDF5 error API */
    if (H5_rest_err_class_g >= 0) {
        if (H5_rest_obj_err_maj_g >= 0 && H5Eclose_msg(H5_rest_obj_err_maj_g) < 0)
            FUNC_DONE_ERROR(H5E_VOL, H5E_CLOSEERROR, FAIL,
                            "can't unregister error message for object interface");
        if (H5_rest_parse_err_min_g >= 0 && H5Eclose_msg(H5_rest_parse_err_min_g) < 0)
            FUNC_DONE_ERROR(H5E_VOL, H5E_CLOSEERROR, FAIL,
                            "can't unregister error message for JSON parsing error");
        if (H5_rest_link_table_err_min_g >= 0 && H5Eclose_msg(H5_rest_link_table_err_min_g) < 0)
            FUNC_DONE_ERROR(H5E_VOL, H5E_CLOSEERROR, FAIL,
                            "can't unregister error message for building link table");
        if (H5_rest_link_table_iter_err_min_g >= 0 && H5Eclose_msg(H5_rest_link_table_iter_err_min_g) < 0)
            FUNC_DONE_ERROR(H5E_VOL, H5E_CLOSEERROR, FAIL,
                            "can't unregister error message for iterating over link table");
        if (H5_rest_attr_table_err_min_g >= 0 && H5Eclose_msg(H5_rest_attr_table_err_min_g) < 0)
            FUNC_DONE_ERROR(H5E_VOL, H5E_CLOSEERROR, FAIL,
                            "can't unregister error message for building attribute table");
        if (H5_rest_attr_table_iter_err_min_g >= 0 && H5Eclose_msg(H5_rest_attr_table_iter_err_min_g) < 0)
            FUNC_DONE_ERROR(H5E_VOL, H5E_CLOSEERROR, FAIL,
                            "can't unregister error message for iterating over attribute table");
        if (H5_rest_object_table_iter_err_min_g >= 0 && H5Eclose_msg(H5_rest_object_table_err_min_g) < 0)
            FUNC_DONE_ERROR(H5E_VOL, H5E_CLOSEERROR, FAIL,
                            "can't unregister error message for build object table");
        if (H5_rest_object_table_iter_err_min_g >= 0 && H5Eclose_msg(H5_rest_object_table_iter_err_min_g) < 0)
            FUNC_DONE_ERROR(H5E_VOL, H5E_CLOSEERROR, FAIL,
                            "can't unregister error message for iterating over object table");

        if (H5Eunregister_class(H5_rest_err_class_g) < 0)
            FUNC_DONE_ERROR(H5E_VOL, H5E_CLOSEERROR, FAIL, "can't unregister from HDF5 error API");

        /* Print the current error stack before destroying it */
        PRINT_ERROR_STACK;

        /* Destroy the error stack */
        if (H5Eclose_stack(H5_rest_err_stack_g) < 0) {
            FUNC_DONE_ERROR(H5E_VOL, H5E_CLOSEERROR, FAIL, "can't close error stack");
            PRINT_ERROR_STACK;
        } /* end if */

        H5_rest_err_stack_g               = H5I_INVALID_HID;
        H5_rest_err_class_g               = H5I_INVALID_HID;
        H5_rest_obj_err_maj_g             = H5I_INVALID_HID;
        H5_rest_parse_err_min_g           = H5I_INVALID_HID;
        H5_rest_link_table_err_min_g      = H5I_INVALID_HID;
        H5_rest_link_table_iter_err_min_g = H5I_INVALID_HID;
        H5_rest_attr_table_err_min_g      = H5I_INVALID_HID;
        H5_rest_attr_table_iter_err_min_g = H5I_INVALID_HID;
    } /* end if */

    return ret_value;
} /* end H5rest_term() */

/*-------------------------------------------------------------------------
 * Function:    H5_rest_term
 *
 * Purpose:     Shut down the REST VOL connector
 *
 * Return:      SUCCEED (can't fail)
 *
 * Programmer:  Jordan Henderson
 *              March, 2017
 */
static herr_t
H5_rest_term(void)
{
    herr_t ret_value = SUCCEED;

    if (!H5_rest_initialized_g)
        FUNC_GOTO_DONE(SUCCEED);

    /* Free memory for cURL response buffer */
    if (response_buffer.buffer) {
        RV_free(response_buffer.buffer);
        response_buffer.buffer = NULL;
    }

    /* Allow cURL to clean up */
    if (curl) {
        curl_easy_cleanup(curl);
        curl = NULL;
        curl_global_cleanup();
    } /* end if */

    /* Cleanup type info array */
    if (RV_type_info_array_g) {
        for (size_t i = 0; i < H5I_MAX_NUM_TYPES; i++) {
            if (RV_type_info_array_g[i]) {
                rv_hash_table_free(RV_type_info_array_g[i]->table);
                RV_free(RV_type_info_array_g[i]);
                RV_type_info_array_g[i] = NULL;
            }
        }
    }

    /*
     * "Forget" connector ID. This should normally be called by the library
     * when it is closing the id, so no need to close it here.
     */
    H5_rest_id_g = -1;

    /* No longer initialized */
    H5_rest_initialized_g = FALSE;

done:
    return ret_value;
} /* end H5_rest_term() */

/*-------------------------------------------------------------------------
 * Function:    H5Pset_fapl_rest_vol
 *
 * Purpose:     Modify the file access property list to use the REST VOL
 *              connector
 *
 * Return:      Non-negative on success/Negative on failure
 *
 * Programmer:  Jordan Henderson
 *              March, 2017
 */
herr_t
H5Pset_fapl_rest_vol(hid_t fapl_id)
{
    htri_t is_fapl;
    herr_t ret_value = SUCCEED;

    if (H5_rest_id_g < 0)
        FUNC_GOTO_ERROR(H5E_VOL, H5E_UNINITIALIZED, FAIL, "REST VOL connector not initialized");

    if (H5P_DEFAULT == fapl_id)
        FUNC_GOTO_ERROR(H5E_PLIST, H5E_BADVALUE, FAIL,
                        "can't set REST VOL connector for default property list");

    if ((is_fapl = H5Pisa_class(fapl_id, H5P_FILE_ACCESS)) < 0)
        FUNC_GOTO_ERROR(H5E_ARGS, H5E_BADTYPE, FAIL, "couldn't determine property list class");
    if (!is_fapl)
        FUNC_GOTO_ERROR(H5E_ARGS, H5E_BADTYPE, FAIL, "not a file access property list");

    if ((ret_value = H5Pset_vol(fapl_id, H5_rest_id_g, NULL)) < 0)
        FUNC_GOTO_ERROR(H5E_VOL, H5E_CANTINIT, FAIL, "can't set REST VOL connector in FAPL");

done:
    PRINT_ERROR_STACK;

    return ret_value;
} /* end H5Pset_fapl_rest_vol() */

const char *
H5rest_get_object_uri(hid_t obj_id)
{
    RV_object_t *VOL_obj;
    char        *ret_value = NULL;

    /* TODO: Route through REST VOL optional catch-all function */

    if (NULL == (VOL_obj = (RV_object_t *)H5VLobject(obj_id)))
        FUNC_GOTO_ERROR(H5E_VOL, H5E_BADVALUE, NULL, "invalid identifier");
    ret_value = VOL_obj->URI;

done:
    PRINT_ERROR_STACK;

    return (const char *)ret_value;
} /* end H5rest_get_object_uri() */

/*-------------------------------------------------------------------------
 * Function:    H5_rest_set_connection_information
 *
 * Purpose:     Set the connection information for the REST VOL by first
 *              attempting to get the information from the environment,
 *              then, failing that, attempting to pull the information from
 *              a config file in the user's home directory.
 *
 * Return:      Non-negative on success/Negative on failure
 *
 * Programmer:  Jordan Henderson
 *              June, 2018
 */
herr_t
H5_rest_set_connection_information(server_info_t *server_info)
{
    H5_rest_ad_info_t ad_info;
    FILE             *config_file = NULL;
    herr_t            ret_value   = SUCCEED;

    const char *username = NULL;
    const char *password = NULL;
    const char *base_URL = NULL;

    memset(&ad_info, 0, sizeof(ad_info));

    /*
     * Attempt to pull in configuration/authentication information from
     * the environment.
     */

    if (base_URL = getenv("HSDS_ENDPOINT")) {

        username = getenv("HSDS_USERNAME");
        password = getenv("HSDS_PASSWORD");

        if (!strncmp(base_URL, UNIX_SOCKET_PREFIX, strlen(UNIX_SOCKET_PREFIX))) {
            base_URL = socket_base_url;
        }

        if (!username && !password) {
            const char *clientID      = getenv("HSDS_AD_CLIENT_ID");
            const char *tenantID      = getenv("HSDS_AD_TENANT_ID");
            const char *resourceID    = getenv("HSDS_AD_RESOURCE_ID");
            const char *client_secret = getenv("HSDS_AD_CLIENT_SECRET");

            if (clientID)
                strncpy(ad_info.clientID, clientID, sizeof(ad_info.clientID) - 1);
            if (tenantID)
                strncpy(ad_info.tenantID, tenantID, sizeof(ad_info.tenantID) - 1);
            if (resourceID)
                strncpy(ad_info.resourceID, resourceID, sizeof(ad_info.resourceID) - 1);
            if (client_secret) {
                ad_info.unattended = TRUE;
                strncpy(ad_info.client_secret, client_secret, sizeof(ad_info.client_secret) - 1);
            } /* end if */

            /* Attempt authentication with Active Directory */
            if (H5_rest_authenticate_with_AD(&ad_info, base_URL) < 0)
                FUNC_GOTO_ERROR(H5E_VOL, H5E_CANTINIT, FAIL, "can't authenticate with Active Directory");
        } /* end else */
    }     /* end if */
    else {
        const char *cfg_file_name = ".hscfg";
        size_t      pathname_len  = 0;
        char       *home_dir      = NULL;
        char       *pathname      = NULL;
        char        file_line[1024];
        int         file_path_len = 0;

        /*
         * If a valid endpoint was not obtained from the environment,
         * try to get the connection information from a config file
         * in the user's home directory.
         */
#ifdef WIN32
        char *home_drive = NULL;

        if (NULL == (home_drive = getenv("HOMEDRIVE")))
            FUNC_GOTO_ERROR(H5E_VOL, H5E_CANTGET, FAIL,
                            "reading config file - unable to retrieve location of home directory");

        if (NULL == (home_dir = getenv("HOMEPATH")))
            FUNC_GOTO_ERROR(H5E_VOL, H5E_CANTGET, FAIL,
                            "reading config file - unable to retrieve location of home directory");

        pathname_len = strlen(home_drive) + strlen(home_dir) + strlen(cfg_file_name) + 3;
        if (NULL == (pathname = RV_malloc(pathname_len)))
            FUNC_GOTO_ERROR(H5E_VOL, H5E_CANTALLOC, FAIL,
                            "unable to allocate space for config file pathname");

        if ((file_path_len =
                 snprintf(pathname, pathname_len, "%s\\%s\\%s", home_drive, home_dir, cfg_file_name)) < 0)
            FUNC_GOTO_ERROR(H5E_VOL, H5E_CANTGET, FAIL, "snprintf error");

        if (file_path_len >= pathname_len)
            FUNC_GOTO_ERROR(H5E_VOL, H5E_SYSERRSTR, FAIL,
                            "config file path length exceeded maximum path length");
#else
        if (NULL == (home_dir = getenv("HOME")))
            FUNC_GOTO_ERROR(H5E_VOL, H5E_CANTGET, FAIL,
                            "reading config file - unable to retrieve location of home directory");

        pathname_len = strlen(home_dir) + strlen(cfg_file_name) + 2;
        if (NULL == (pathname = RV_malloc(pathname_len)))
            FUNC_GOTO_ERROR(H5E_VOL, H5E_CANTALLOC, FAIL,
                            "unable to allocate space for config file pathname");

        if ((file_path_len = snprintf(pathname, pathname_len, "%s/%s", home_dir, cfg_file_name)) < 0)
            FUNC_GOTO_ERROR(H5E_VOL, H5E_SYSERRSTR, FAIL, "snprintf error");

        if (file_path_len >= pathname_len)
            FUNC_GOTO_ERROR(H5E_VOL, H5E_SYSERRSTR, FAIL,
                            "config file path length exceeded maximum path length");
#endif

        if (NULL == (config_file = fopen(pathname, "r")))
            FUNC_GOTO_ERROR(H5E_VOL, H5E_CANTOPENFILE, FAIL, "unable to open config file");

        /*
         * Parse the connection information by searching for
         * URL, username and password key-value pairs.
         */
        while (fgets(file_line, sizeof(file_line), config_file) != NULL) {
            char *key;
            char *val;

            if ((file_line[0] == '#') || !strlen(file_line))
                continue;
            key = strtok(file_line, " =\n");
            val = strtok(NULL, " =\n");

            if (!strcmp(key, "hs_endpoint")) {
                if (val) {
                    if (!strncmp(base_URL, UNIX_SOCKET_PREFIX, strlen(UNIX_SOCKET_PREFIX))) {
                        base_URL = socket_base_url;
                    }
                    else {
                        base_URL = val;
                    }
                } /* end if */
            }     /* end if */
            else if (!strcmp(key, "hs_ad_app_id")) {
                if (val && strlen(val))
                    strncpy(ad_info.clientID, val, sizeof(ad_info.clientID) - 1);
            } /* end else */
            else if (!strcmp(key, "hs_ad_tenant_id")) {
                if (val && strlen(val))
                    strncpy(ad_info.tenantID, val, sizeof(ad_info.tenantID) - 1);
            } /* end else */
            else if (!strcmp(key, "hs_ad_resource_id")) {
                if (val && strlen(val))
                    strncpy(ad_info.resourceID, val, sizeof(ad_info.resourceID) - 1);
            } /* end else if */
            else if (!strcmp(key, "hs_ad_client_secret")) {
                if (val && strlen(val)) {
                    ad_info.unattended = TRUE;
                    strncpy(ad_info.client_secret, val, sizeof(ad_info.client_secret) - 1);
                } /* end if */
            }     /* end else if */
        }         /* end while */

        /* Attempt authentication with Active Directory if ID values are present */
        if (ad_info.clientID[0] != '\0' && ad_info.tenantID[0] != '\0' && ad_info.resourceID[0] != '\0')
            if (!base_URL || (H5_rest_authenticate_with_AD(&ad_info, base_URL) < 0))
                FUNC_GOTO_ERROR(H5E_VOL, H5E_CANTINIT, FAIL, "can't authenticate with Active Directory");
    } /* end else */

    if (!base_URL)
        FUNC_GOTO_ERROR(H5E_VOL, H5E_CANTINIT, FAIL,
                        "must specify a base URL - please set HSDS_ENDPOINT environment variable or create a "
                        "config file");

    /* Copy server information */
    if (server_info) {
        if (username) {
            if ((server_info->username = RV_calloc(strlen(username) + 1)) == NULL)
                FUNC_GOTO_ERROR(H5E_FILE, H5E_CANTALLOC, FAIL, "can't allocate space for username");

            strcpy(server_info->username, username);
        }

        if (password) {
            if ((server_info->password = RV_calloc(strlen(password) + 1)) == NULL)
                FUNC_GOTO_ERROR(H5E_FILE, H5E_CANTALLOC, FAIL, "can't allocate space for password");

            strcpy(server_info->password, password);
        }

        if (base_URL) {
            if ((server_info->base_URL = RV_calloc(strlen(base_URL) + 1)) == NULL)
                FUNC_GOTO_ERROR(H5E_FILE, H5E_CANTALLOC, FAIL, "can't allocate space for URL");

            strcpy(server_info->base_URL, base_URL);
        }
    }

    /* TODO - Global curl handle is only used for dataset read/writes right now.
     * Once that is removed, this will be unnecessary. */
    if (username && password) {
        if (CURLE_OK != curl_easy_setopt(curl, CURLOPT_USERNAME, server_info->username))
            FUNC_GOTO_ERROR(H5E_INTERNAL, H5E_CANTSET, FAIL, "can't set cURL username: %s", curl_err_buf);
        if (CURLE_OK != curl_easy_setopt(curl, CURLOPT_PASSWORD, server_info->password))
            FUNC_GOTO_ERROR(H5E_INTERNAL, H5E_CANTSET, FAIL, "can't set cURL password: %s", curl_err_buf);
    }

done:
    if (config_file)
        fclose(config_file);

    if (ret_value < 0 && server_info) {
        RV_free(server_info->username);
        server_info->username = NULL;

        RV_free(server_info->password);
        server_info->password = NULL;

        RV_free(server_info->base_URL);
        server_info->base_URL = NULL;
    }

    PRINT_ERROR_STACK;

    return ret_value;
} /* end H5_rest_set_connection_information() */

/*-------------------------------------------------------------------------
 * Function:    H5_rest_authenticate_with_AD
 *
 * Purpose:     Given a client ID, tenant ID and resource ID, attempts to
 *              authenticate with Active Directory. If client_secret is not
 *              NULL, the authentication will be performed in an unattended
 *              manner. Otherwise, the user will need to manually
 *              authenticate according to instructions that get printed out
 *              before the authentication process can complete.
 *
 *              TODO: if the authentication token expires, there should be
 *                    logic for attempting a re-authentication.
 *
 * Return:      Non-negative on success/Negative on failure
 *
 *-------------------------------------------------------------------------
 */
static herr_t
H5_rest_authenticate_with_AD(H5_rest_ad_info_t *ad_info, const char *base_URL)
{
    const char *access_token_key[]  = {"access_token", (const char *)0};
    const char *refresh_token_key[] = {"refresh_token", (const char *)0};
    const char *expires_in_key[]    = {"expires_in", (const char *)0};
    const char *token_cfg_file_name = ".hstokencfg";
    yajl_val    parse_tree = NULL, key_obj = NULL;
    size_t      token_cfg_file_pathname_len = 0;
    FILE       *token_cfg_file              = NULL;
    char       *token_cfg_file_pathname     = NULL;
    char       *home_dir                    = NULL;
    char       *access_token                = NULL;
    char       *refresh_token               = NULL;
    time_t      token_expires               = -1;
    char        tenant_string[1024];
    char        data_string[1024];
    herr_t      ret_value = SUCCEED;

    if (!ad_info)
        FUNC_GOTO_ERROR(H5E_ARGS, H5E_BADVALUE, FAIL, "Active Directory info structure is NULL");

    /* Set up miscellaneous options */
    if (CURLE_OK != curl_easy_setopt(curl, CURLOPT_HTTPAUTH, CURLAUTH_BEARER))
        FUNC_GOTO_ERROR(H5E_VOL, H5E_CANTSET, FAIL, "can't set HTTP authentication method: %s", curl_err_buf);
    if (CURLE_OK != curl_easy_setopt(curl, CURLOPT_FOLLOWLOCATION, 1L))
        FUNC_GOTO_ERROR(H5E_VOL, H5E_CANTSET, FAIL, "can't set cURL FOLLOWLOCATION opt.: %s", curl_err_buf);
    if (CURLE_OK != curl_easy_setopt(curl, CURLOPT_DEFAULT_PROTOCOL, "https"))
        FUNC_GOTO_ERROR(H5E_VOL, H5E_CANTSET, FAIL, "can't set default protocol to HTTPS: %s", curl_err_buf);

    curl_headers = curl_slist_append(curl_headers, "Content-Type: application/x-www-form-urlencoded");

    if (CURLE_OK != curl_easy_setopt(curl, CURLOPT_HTTPHEADER, curl_headers))
        FUNC_GOTO_ERROR(H5E_VOL, H5E_CANTSET, FAIL, "can't set cURL HTTP headers: %s", curl_err_buf);

        /* Check if an access token config file exists in the user's home directory */
#ifdef WIN32
    {
        char *home_drive = NULL;

        if (NULL == (home_drive = getenv("HOMEDRIVE")))
            FUNC_GOTO_ERROR(
                H5E_VOL, H5E_CANTGET, FAIL,
                "reading access token config file - unable to retrieve location of home directory");

        if (NULL == (home_dir = getenv("HOMEPATH")))
            FUNC_GOTO_ERROR(
                H5E_VOL, H5E_CANTGET, FAIL,
                "reading access token config file - unable to retrieve location of home directory");

        token_cfg_file_pathname_len = strlen(home_drive) + strlen(home_dir) + strlen(token_cfg_file_name) + 3;
        if (NULL == (token_cfg_file_pathname = RV_malloc(token_cfg_file_pathname_len)))
            FUNC_GOTO_ERROR(H5E_VOL, H5E_CANTALLOC, FAIL,
                            "unable to allocate space for access token config file pathname");

        if (snprintf(token_cfg_file_pathname, token_cfg_file_pathname_len, "%s\\%s\\%s", home_drive, home_dir,
                     token_cfg_file_name) < 0)
            FUNC_GOTO_ERROR(H5E_VOL, H5E_CANTGET, FAIL, "snprintf error");
    }
#else
    if (NULL == (home_dir = getenv("HOME")))
        FUNC_GOTO_ERROR(H5E_VOL, H5E_CANTGET, FAIL,
                        "reading access token config file - unable to retrieve location of home directory");

    token_cfg_file_pathname_len = strlen(home_dir) + strlen(token_cfg_file_name) + 2;
    if (NULL == (token_cfg_file_pathname = RV_malloc(token_cfg_file_pathname_len)))
        FUNC_GOTO_ERROR(H5E_VOL, H5E_CANTALLOC, FAIL,
                        "unable to allocate space for access token config file pathname");

    if (snprintf(token_cfg_file_pathname, token_cfg_file_pathname_len, "%s/%s", home_dir,
                 token_cfg_file_name) < 0)
        FUNC_GOTO_ERROR(H5E_VOL, H5E_SYSERRSTR, FAIL, "snprintf error");
#endif

#ifdef RV_CONNECTOR_DEBUG
    printf("-> Token config file location: %s\n", token_cfg_file_pathname);
#endif
    if ((token_cfg_file = fopen(token_cfg_file_pathname, "rb"))) {
        char       *cfg_json = NULL; /* Buffer for token config file content */
        size_t      file_size;
        const char *cfg_access_token[]  = {base_URL, "accessToken", (const char *)0};
        const char *cfg_refresh_token[] = {base_URL, "refreshToken", (const char *)0};
        const char *cfg_token_expires[] = {base_URL, "expiresOn", (const char *)0};

#ifdef RV_CONNECTOR_DEBUG
        printf("-> Token config file %s found\n", token_cfg_file_pathname);
#endif

        /* Read entire token config file content */
        if (fseek(token_cfg_file, 0, SEEK_END) != 0)
            FUNC_GOTO_ERROR(H5E_VOL, H5E_SEEKERROR, FAIL, "Failed to fseek(0, SEEK_END) token config file");
        if ((file_size = (size_t)ftell(token_cfg_file)) < 0)
            FUNC_GOTO_ERROR(H5E_VOL, H5E_CANTGETSIZE, FAIL, "Failed to get token config file size");
        if ((cfg_json = (char *)RV_malloc(file_size + 1)) == NULL)
            FUNC_GOTO_ERROR(H5E_VOL, H5E_CANTALLOC, FAIL,
                            "Failed to allocate memory for token config file content");
        cfg_json[file_size] = '\0';
        if (fseek(token_cfg_file, 0, SEEK_SET) != 0)
            FUNC_GOTO_ERROR(H5E_VOL, H5E_SEEKERROR, FAIL, "Failed to fseek(0, SEEK_SET) token config file");
        if (fread((void *)cfg_json, sizeof(char), file_size, token_cfg_file) != file_size)
            FUNC_GOTO_ERROR(H5E_VOL, H5E_READERROR, FAIL, "Failed to read token config file");
        fclose(token_cfg_file);

#ifdef RV_CONNECTOR_DEBUG
        printf("-> JSON read from \"%s\":\n-> BEGIN JSON>%s<END JSON\n", token_cfg_file_pathname, cfg_json);
#endif

        /* Parse token config file */
        if (NULL == (parse_tree = yajl_tree_parse(cfg_json, NULL, 0)))
            FUNC_GOTO_ERROR(H5E_VOL, H5E_PARSEERROR, FAIL, "Failed to parse token config JSON");

        /* Get access token for the HSDS endpoint */
        if (NULL == (key_obj = yajl_tree_get(parse_tree, cfg_access_token, yajl_t_string)))
            FUNC_GOTO_ERROR(H5E_VOL, H5E_PARSEERROR, FAIL, "can't retrieve access token");
        if (NULL == (access_token = YAJL_GET_STRING(key_obj)))
            FUNC_GOTO_ERROR(H5E_VOL, H5E_PARSEERROR, FAIL, "can't retrieve access token's value");
#ifdef RV_CONNECTOR_DEBUG
        printf("-> Access token:\n-> \"%s\"\n", access_token);
#endif

        /* Get refresh token for the HSDS endpoint */
        if (NULL == (key_obj = yajl_tree_get(parse_tree, cfg_refresh_token, yajl_t_string)))
            FUNC_GOTO_ERROR(H5E_VOL, H5E_PARSEERROR, FAIL, "can't retrieve refresh token");
        if (NULL == (refresh_token = YAJL_GET_STRING(key_obj)))
            FUNC_GOTO_ERROR(H5E_VOL, H5E_PARSEERROR, FAIL, "can't retrieve refresh token's value");
#ifdef RV_CONNECTOR_DEBUG
        printf("-> Refresh token:\n-> \"%s\"\n", refresh_token);
#endif

        /* Get token expiration for the HSDS endpoint */
        if (NULL == (key_obj = yajl_tree_get(parse_tree, cfg_token_expires, yajl_t_number)))
            FUNC_GOTO_ERROR(H5E_VOL, H5E_PARSEERROR, FAIL, "can't retrieve token expiration");
        if (!YAJL_IS_NUMBER(key_obj))
            FUNC_GOTO_ERROR(H5E_VOL, H5E_BADVALUE, FAIL, "token expiration's value is not a number");
        token_expires = (time_t)YAJL_GET_DOUBLE(key_obj);
        if (time(NULL) > token_expires)
            FUNC_GOTO_ERROR(H5E_VOL, H5E_BADVALUE, FAIL, "Access token expired");
#ifdef RV_CONNECTOR_DEBUG
        printf("-> Access token expires on: %ld\n", token_expires);
#endif

        /* Clean up */
        RV_free(cfg_json);
    } /* end if */
    else {
#ifdef RV_CONNECTOR_DEBUG
        printf("-> Token config file %s not found\n", token_cfg_file_pathname);
#endif
        if (ad_info->unattended) {
            if (ad_info->client_secret[0] == '\0')
                FUNC_GOTO_ERROR(H5E_VOL, H5E_BADVALUE, FAIL,
                                "Active Directory authentication client secret is NULL");

#ifdef RV_CONNECTOR_DEBUG
            printf("-> Performing unattended authentication\n");
#endif

            /* Set cURL up to authenticate device with AD in unattended manner */
            if (CURLE_OK != curl_easy_setopt(curl, CURLOPT_CUSTOMREQUEST, "POST"))
                FUNC_GOTO_ERROR(H5E_VOL, H5E_CANTSET, FAIL, "can't set HTTP GET operation: %s", curl_err_buf);

            /* Form URL from tenant ID string */
            if (snprintf(tenant_string, sizeof(tenant_string),
                         "https://login.microsoftonline.com/%s/oauth2/v2.0/token", ad_info->tenantID) < 0)
                FUNC_GOTO_ERROR(H5E_VOL, H5E_SYSERRSTR, FAIL, "snprintf error");

            if (CURLE_OK != curl_easy_setopt(curl, CURLOPT_URL, tenant_string))
                FUNC_GOTO_ERROR(H5E_VOL, H5E_CANTSET, FAIL, "can't set cURL request URL: %s", curl_err_buf);

            /* Form token string */
            if (snprintf(data_string, sizeof(data_string),
                         "grant_type=client_credentials&client_id=%s&scope=%s/.default&client_secret=%s",
                         ad_info->clientID, ad_info->resourceID, ad_info->client_secret) < 0)
                FUNC_GOTO_ERROR(H5E_VOL, H5E_SYSERRSTR, FAIL, "snprintf error");

            if (CURLE_OK != curl_easy_setopt(curl, CURLOPT_POSTFIELDS, data_string))
                FUNC_GOTO_ERROR(H5E_VOL, H5E_CANTSET, FAIL, "can't set cURL POST data: %s", curl_err_buf);

#ifdef RV_CONNECTOR_DEBUG
            printf("-> Authentication server URL: \"%s\"\n", tenant_string);
            printf("-> Request payload: \"%s\"\n", data_string);
#endif
            CURL_PERFORM(curl, H5E_VOL, H5E_CANTGET, FAIL);
#ifdef RV_CONNECTOR_DEBUG
            printf("-> Authentication server response:\n-> \"%s\"\n", response_buffer.buffer);
#endif
        } /* end if */
        else {
            const char *ad_auth_message_keys[] = {"message", (const char *)0};
            const char *device_code_keys[]     = {"device_code", (const char *)0};
            char       *device_code            = NULL;
            char       *instruction_string;

            /* Set cURL up to authenticate device with AD in attended manner */

            if (CURLE_OK != curl_easy_setopt(curl, CURLOPT_CUSTOMREQUEST, "POST"))
                FUNC_GOTO_ERROR(H5E_VOL, H5E_CANTSET, FAIL, "can't set HTTP POST operation: %s",
                                curl_err_buf);

            /* Form URL from tenant ID string */
            if (snprintf(tenant_string, sizeof(tenant_string),
                         "https://login.microsoftonline.com/%s/oauth2/v2.0/devicecode",
                         ad_info->tenantID) < 0)
                FUNC_GOTO_ERROR(H5E_VOL, H5E_SYSERRSTR, FAIL, "snprintf error");

            if (CURLE_OK != curl_easy_setopt(curl, CURLOPT_URL, tenant_string))
                FUNC_GOTO_ERROR(H5E_VOL, H5E_CANTSET, FAIL, "can't set cURL request URL: %s", curl_err_buf);

            /* Form client ID string */
            if (snprintf(data_string, sizeof(data_string), "client_id=%s&scope=%s/.default",
                         ad_info->clientID, ad_info->resourceID) < 0)
                FUNC_GOTO_ERROR(H5E_VOL, H5E_SYSERRSTR, FAIL, "snprintf error");

            if (CURLE_OK != curl_easy_setopt(curl, CURLOPT_POSTFIELDS, data_string))
                FUNC_GOTO_ERROR(H5E_VOL, H5E_CANTSET, FAIL, "can't set cURL POST data: %s", curl_err_buf);

#ifdef RV_CONNECTOR_DEBUG
            printf("-> Authentication server URL: \"%s\"\n", tenant_string);
            printf("-> Request payload: \"%s\"\n", data_string);
#endif
            CURL_PERFORM(curl, H5E_VOL, H5E_CANTGET, FAIL);

            /* Retrieve and print out authentication instructions message to user and wait for
             * their input after authenticating */
#ifdef RV_CONNECTOR_DEBUG
            printf("-> Authentication server response:\n-> \"%s\"\n", response_buffer.buffer);
#endif
            if (NULL == (parse_tree = yajl_tree_parse(response_buffer.buffer, NULL, 0)))
                FUNC_GOTO_ERROR(H5E_VOL, H5E_PARSEERROR, FAIL, "JSON parse tree creation failed");

            /* Retrieve the authentication message */
            if (NULL == (key_obj = yajl_tree_get(parse_tree, ad_auth_message_keys, yajl_t_string)))
                FUNC_GOTO_ERROR(H5E_VOL, H5E_PARSEERROR, FAIL,
                                "can't retrieve authentication instructions message");
            if (NULL == (instruction_string = YAJL_GET_STRING(key_obj)))
                FUNC_GOTO_ERROR(H5E_VOL, H5E_PARSEERROR, FAIL,
                                "can't retrieve authentication instructions message");

            printf("Please follow the instructions below\n %s\n\nHit Enter when completed",
                   instruction_string);
            getchar();

            /* Assume that the user has now properly signed in - attempt to retrieve token */

            if (NULL == (key_obj = yajl_tree_get(parse_tree, device_code_keys, yajl_t_string)))
                FUNC_GOTO_ERROR(H5E_VOL, H5E_PARSEERROR, FAIL, "can't retrieve authentication device code");

            if (NULL == (device_code = YAJL_GET_STRING(key_obj)))
                FUNC_GOTO_ERROR(H5E_VOL, H5E_PARSEERROR, FAIL, "can't retrieve authentication device code");
#ifdef RV_CONNECTOR_DEBUG
            printf("-> Device code: \"%s\"\n", device_code);
#endif

            /* Form URL from tenant ID string */
            if (snprintf(tenant_string, sizeof(tenant_string),
                         "https://login.microsoftonline.com/%s/oauth2/v2.0/token", ad_info->tenantID) < 0)
                FUNC_GOTO_ERROR(H5E_VOL, H5E_SYSERRSTR, FAIL, "snprintf error");

            if (CURLE_OK != curl_easy_setopt(curl, CURLOPT_URL, tenant_string))
                FUNC_GOTO_ERROR(H5E_VOL, H5E_CANTSET, FAIL, "can't set cURL request URL: %s", curl_err_buf);

            /* Form token string */
            if (snprintf(data_string, sizeof(data_string),
                         "grant_type=urn%%3Aietf%%3Aparams%%3Aoauth%%3Agrant-type%%3Adevice_code&device_code="
                         "%s&client_id=%s",
                         device_code, ad_info->clientID) < 0)
                FUNC_GOTO_ERROR(H5E_VOL, H5E_SYSERRSTR, FAIL, "snprintf error");

            if (CURLE_OK != curl_easy_setopt(curl, CURLOPT_POSTFIELDS, data_string))
                FUNC_GOTO_ERROR(H5E_VOL, H5E_CANTSET, FAIL, "can't set cURL POST data: %s", curl_err_buf);

#ifdef RV_CONNECTOR_DEBUG
            printf("-> Authentication server URL: \"%s\"\n", tenant_string);
            printf("-> Request payload: \"%s\"\n", data_string);
#endif
            /* Request access token from the server */
            CURL_PERFORM(curl, H5E_VOL, H5E_CANTGET, FAIL);

#ifdef RV_CONNECTOR_DEBUG
            printf("-> Authentication server response:\n-> %s\n", response_buffer.buffer);
#endif

        } /* end else */

        /* Parse response JSON */
        yajl_tree_free(parse_tree);
        parse_tree = NULL;
        if (NULL == (parse_tree = yajl_tree_parse(response_buffer.buffer, NULL, 0)))
            FUNC_GOTO_ERROR(H5E_VOL, H5E_PARSEERROR, FAIL, "JSON parse tree creation failed");

        /* Get access token */
        if (NULL == (key_obj = yajl_tree_get(parse_tree, access_token_key, yajl_t_string)))
            FUNC_GOTO_ERROR(H5E_VOL, H5E_PARSEERROR, FAIL, "can't retrieve access token");
        if (NULL == (access_token = YAJL_GET_STRING(key_obj)))
            FUNC_GOTO_ERROR(H5E_VOL, H5E_PARSEERROR, FAIL, "can't retrieve access token string");
#ifdef RV_CONNECTOR_DEBUG
        printf("-> Access token:\n-> \"%s\"\n", access_token);
#endif

        /* Get access token's validity period */
        if (NULL == (key_obj = yajl_tree_get(parse_tree, expires_in_key, yajl_t_number)))
            FUNC_GOTO_ERROR(H5E_VOL, H5E_PARSEERROR, FAIL, "can't retrieve expires_in key");
        if (!YAJL_IS_INTEGER(key_obj))
            FUNC_GOTO_ERROR(H5E_OBJECT, H5E_BADVALUE, FAIL, "returned expires_in value is not an integer");
        token_expires = YAJL_GET_INTEGER(key_obj);
#ifdef RV_CONNECTOR_DEBUG
        printf("-> Access token expires after %ld (duration: %ld seconds)\n", time(NULL) + token_expires,
               token_expires);
#endif
        token_expires = time(NULL) + token_expires - 1;

        /* Get refresh token (optional) */
        if (NULL != (key_obj = yajl_tree_get(parse_tree, refresh_token_key, yajl_t_string))) {
            if (NULL == (refresh_token = YAJL_GET_STRING(key_obj)))
                FUNC_GOTO_ERROR(H5E_VOL, H5E_PARSEERROR, FAIL, "can't retrieve refresh token's string value");
#ifdef RV_CONNECTOR_DEBUG
            printf("-> Refresh token:\n-> \"%s\"\n", refresh_token);
#endif
        }
        else {
#ifdef RV_CONNECTOR_DEBUG
            printf("-> Refresh token NOT PROVIDED\n");
#endif
        }
    } /* end else */

#ifdef RV_CONNECTOR_DEBUG
    printf("-> Authentication successfully completed.\n");
#endif

    /* Set access token with cURL for future authentication */
    if (CURLE_OK != (curl_easy_setopt(curl, CURLOPT_XOAUTH2_BEARER, access_token)))
        FUNC_GOTO_ERROR(H5E_VOL, H5E_CANTSET, FAIL, "can't set OAuth access token: %s", curl_err_buf);

done:
    RV_free(token_cfg_file_pathname);

    /* Reset custom request on cURL pointer */
    if (CURLE_OK != curl_easy_setopt(curl, CURLOPT_CUSTOMREQUEST, NULL))
        FUNC_DONE_ERROR(H5E_VOL, H5E_CANTSET, FAIL, "can't reset cURL custom request: %s", curl_err_buf);

    if (curl_headers) {
        curl_slist_free_all(curl_headers);
        curl_headers = NULL;
    } /* end if */

    if (parse_tree)
        yajl_tree_free(parse_tree);

    /* Clear out memory */
    memset(data_string, 0, sizeof(data_string));
    memset(tenant_string, 0, sizeof(tenant_string));

    return ret_value;
} /* end H5_rest_authenticate_with_AD() */

/************************************
 *         Helper functions         *
 ************************************/

/*-------------------------------------------------------------------------
 * Function:    H5_rest_curl_read_data_callback
 *
 * Purpose:     A callback for cURL which will copy the data from a given
 *              buffer into cURL's internal buffer when making an HTTP PUT
 *              call to the server.
 *
 * Return:      Amount of bytes uploaded, 0 if transfer finished or
 *              NULL data buffer is given
 *
 * Programmer:  Jordan Henderson
 *              January, 2018
 */
static size_t
H5_rest_curl_read_data_callback(char *buffer, size_t size, size_t nmemb, void *inptr)
{
    upload_info *uinfo        = (upload_info *)inptr;
    size_t       max_buf_size = size * nmemb;
    size_t       data_size    = 0;

    if (inptr) {
        size_t bytes_left = 0;

        /* If all bytes sent, indicate transfer is finished */
        if (uinfo->bytes_sent >= uinfo->buffer_size) {
            return 0;
        }

        bytes_left = uinfo->buffer_size - uinfo->bytes_sent;
        data_size  = (bytes_left > max_buf_size) ? max_buf_size : bytes_left;

        memcpy(buffer, (const char *)uinfo->buffer + uinfo->bytes_sent, data_size);

        uinfo->bytes_sent += data_size;
    } /* end if */

    return data_size;
} /* end H5_rest_curl_read_data_callback() */

/*-------------------------------------------------------------------------
 * Function:    H5_rest_curl_write_data_callback
 *
 * Purpose:     A callback for cURL which allows cURL to write its
 *              responses from the server into a growing string buffer
 *              which is processed by this VOL connector after each server
 *              interaction.
 *
 * Return:      Amount of bytes equal to the amount given to this callback
 *              by cURL on success/differing amount of bytes on failure
 *
 * Programmer:  Jordan Henderson
 *              March, 2017
 */
static size_t
H5_rest_curl_write_data_callback(char *buffer, size_t size, size_t nmemb, void *userp)
{
    ptrdiff_t buf_ptrdiff;
    size_t    data_size = size * nmemb;
    size_t    ret_value = 0;

    /* If the server response is larger than the currently allocated amount for the
     * response buffer, grow the response buffer by a factor of 2
     */
    buf_ptrdiff = (response_buffer.curr_buf_ptr + data_size) - response_buffer.buffer;
    if (buf_ptrdiff < 0)
        FUNC_GOTO_ERROR(
            H5E_INTERNAL, H5E_BADVALUE, 0,
            "unsafe cast: response buffer pointer difference was negative - this should not happen!");

    /* Avoid using the 'CHECKED_REALLOC' macro here because we don't necessarily
     * want to free the connector's response buffer if the reallocation fails.
     */
    while ((size_t)(buf_ptrdiff + 1) > response_buffer.buffer_size) {
        char *tmp_realloc;

        if (NULL ==
            (tmp_realloc = (char *)RV_realloc(response_buffer.buffer, 2 * response_buffer.buffer_size)))
            FUNC_GOTO_ERROR(H5E_RESOURCE, H5E_CANTALLOC, 0, "can't reallocate space for response buffer");

        response_buffer.curr_buf_ptr = tmp_realloc + (response_buffer.curr_buf_ptr - response_buffer.buffer);
        response_buffer.buffer       = tmp_realloc;
        response_buffer.buffer_size *= 2;
    } /* end while */

    memcpy(response_buffer.curr_buf_ptr, buffer, data_size);
    response_buffer.curr_buf_ptr += data_size;
    *response_buffer.curr_buf_ptr = '\0';

    ret_value = data_size;

done:
    return ret_value;
} /* end H5_rest_curl_write_data_callback() */

/*-------------------------------------------------------------------------
 * Function:    H5_rest_curl_write_data_callback_no_global
 *
 * Purpose:     A callback for cURL which allows cURL to write its
 *              responses from the server into a growing string buffer
 *              which is processed by this VOL connector after each server
 *              interaction.
 *
 *              This callback use userp to find a buffer to write to, instead
 *              of using the global buffer. This allows it to safely be used by
 *              multiple curl handles at the same time.
 *
 * Return:      Amount of bytes equal to the amount given to this callback
 *              by cURL on success/differing amount of bytes on failure
 *
 * Programmer:  Matthew Larson
 *              June, 2023
 */
size_t
H5_rest_curl_write_data_callback_no_global(char *buffer, size_t size, size_t nmemb, void *userp)
{
    ptrdiff_t               buf_ptrdiff;
    size_t                  data_size             = size * nmemb;
    size_t                  ret_value             = 0;
    struct response_buffer *local_response_buffer = (struct response_buffer *)userp;

    /* If the server response is larger than the currently allocated amount for the
     * response buffer, grow the response buffer by a factor of 2
     */
    buf_ptrdiff = (local_response_buffer->curr_buf_ptr + data_size) - local_response_buffer->buffer;
    if (buf_ptrdiff < 0)
        FUNC_GOTO_ERROR(
            H5E_INTERNAL, H5E_BADVALUE, 0,
            "unsafe cast: response buffer pointer difference was negative - this should not happen!");

    /* Avoid using the 'CHECKED_REALLOC' macro here because we don't necessarily
     * want to free the connector's response buffer if the reallocation fails.
     */
    while ((size_t)(buf_ptrdiff + 1) > local_response_buffer->buffer_size) {
        char *tmp_realloc;

        if (NULL == (tmp_realloc = (char *)RV_realloc(local_response_buffer->buffer,
                                                      2 * local_response_buffer->buffer_size)))
            FUNC_GOTO_ERROR(H5E_RESOURCE, H5E_CANTALLOC, 0, "can't reallocate space for response buffer");

        local_response_buffer->curr_buf_ptr =
            tmp_realloc + (local_response_buffer->curr_buf_ptr - local_response_buffer->buffer);
        local_response_buffer->buffer = tmp_realloc;
        local_response_buffer->buffer_size *= 2;
    } /* end while */

    memcpy(local_response_buffer->curr_buf_ptr, buffer, data_size);
    local_response_buffer->curr_buf_ptr += data_size;
    *local_response_buffer->curr_buf_ptr = '\0';

    ret_value = data_size;

done:
    return ret_value;
} /* end H5_rest_curl_write_data_callback_no_global() */

/*-------------------------------------------------------------------------
 * Function:    H5_rest_basename
 *
 * Purpose:     A portable implementation of the basename routine which
 *              retrieves everything after the final '/' in a given
 *              pathname.
 *
 *              Note that for performance and simplicity this function
 *              exhibits the GNU behavior in that it will return the empty
 *              string if the pathname contains a trailing '/'. Therefore,
 *              if a user provides a path that contains a trailing '/',
 *              this will likely confuse the connector and lead to incorrect
 *              behavior. If this becomes an issue in the future, this
 *              function may need to be reimplemented.
 *
 * Return:      Basename portion of the given path
 *              (can't fail)
 *
 * Programmer:  Jordan Henderson
 *              July, 2017
 */
const char *
H5_rest_basename(const char *path)
{
    char *substr = strrchr(path, '/');
    return substr ? substr + 1 : path;
} /* end H5_rest_basename() */

/*-------------------------------------------------------------------------
 * Function:    H5_rest_dirname
 *
 * Purpose:     A portable implementation of the dirname routine which
 *              retrieves everything before the final '/' in a given
 *              pathname. The pointer handed back by this function must
 *              be freed, else memory will be leaked.
 *
 * Return:      Dirname portion of the given path on success/ NULL on
 *              failure
 *
 * Programmer:  Jordan Henderson
 *              July, 2017
 */
char *
H5_rest_dirname(const char *path)
{
    size_t len     = (size_t)(H5_rest_basename(path) - path);
    char  *dirname = NULL;

    if (NULL == (dirname = (char *)RV_malloc(len + 1)))
        return NULL;

    memcpy(dirname, path, len);
    dirname[len] = '\0';

    return dirname;
} /* end H5_rest_dirname() */

/*-------------------------------------------------------------------------
 * Function:    H5_rest_url_encode_path
 *
 * Purpose:     A helper function to URL-encode an entire path name by
 *              URL-encoding each of its separate components and then
 *              sticking them back together into a single string.
 *
 * Return:      URL-encoded version of the given path on success/NULL on
 *              failure
 *
 * Programmer:  Jordan Henderson
 *              January, 2018
 */
static char *
H5_rest_url_encode_path(const char *_path)
{
    ptrdiff_t buf_ptrdiff;
    size_t    bytes_nalloc;
    size_t    path_prefix_len;
    size_t    path_component_len;
    char     *path_copy                  = NULL;
    char     *url_encoded_path_component = NULL;
    char     *token;
    char     *cur_pos;
    char     *path       = NULL;
    char     *tmp_buffer = NULL;
    char     *ret_value  = NULL;

    if (!_path)
        FUNC_GOTO_ERROR(H5E_ARGS, H5E_BADVALUE, NULL, "path was NULL");

    /* Silence compiler const warnings */
    memcpy(&path, &_path, sizeof(char *));

    /* Retrieve the length of the possible path prefix, which could be something like '/', '.', etc. */
    cur_pos = path;
    while (*cur_pos && !isalnum(*cur_pos))
        cur_pos++;
    path_prefix_len = (size_t)(cur_pos - path);

#ifdef RV_CONNECTOR_DEBUG
    printf("-> Length of path prefix: %zu\n\n", path_prefix_len);
#endif

    /* Copy the given path (minus the path prefix) so that strtok() can safely modify it */
    bytes_nalloc = strlen(path) - path_prefix_len + 1;
    if (NULL == (path_copy = RV_malloc(bytes_nalloc)))
        FUNC_GOTO_ERROR(H5E_RESOURCE, H5E_CANTALLOC, NULL, "can't allocate space for copy of path");

    strncpy(path_copy, path + path_prefix_len, bytes_nalloc);

#ifdef RV_CONNECTOR_DEBUG
    printf("-> Allocated copy of path: %s\n\n", path_copy);
#endif

    /* As URLs generally tend to be short and URL-encoding in the worst case will generally
     * introduce 3x the memory usage for a given URL (since URL-encoded characters are
     * represented by a '%' followed by two hexadecimal digits), go ahead and allocate
     * the resulting buffer to this size and grow it dynamically if really necessary.
     */
    bytes_nalloc = (3 * bytes_nalloc) + path_prefix_len + 1;
    if (NULL == (tmp_buffer = RV_malloc(bytes_nalloc)))
        FUNC_GOTO_ERROR(H5E_RESOURCE, H5E_CANTALLOC, NULL,
                        "can't allocate space for resulting URL-encoded path buffer");

    cur_pos = tmp_buffer;

    /* Append the path's possible prefix, along with the first path component. This is to handle relative
     * vs absolute pathnames, where a leading '/' or '.' may or may not be present */
    if (path_prefix_len) {
        strncpy(cur_pos, path, path_prefix_len);
        cur_pos += path_prefix_len;
    } /* end if */

    if ((token = strtok(path_copy, "/"))) {
        if (NULL == (url_encoded_path_component = curl_easy_escape(curl, token, 0)))
            FUNC_GOTO_ERROR(H5E_NONE_MAJOR, H5E_CANTENCODE, NULL, "can't URL-encode path component");

        path_component_len = strlen(url_encoded_path_component);

        buf_ptrdiff = cur_pos - tmp_buffer;
        if (buf_ptrdiff < 0)
            FUNC_GOTO_ERROR(
                H5E_INTERNAL, H5E_BADVALUE, NULL,
                "unsafe cast: path buffer pointer difference was negative - this should not happen!");

        CHECKED_REALLOC(tmp_buffer, bytes_nalloc, (size_t)buf_ptrdiff + path_component_len, cur_pos,
                        H5E_RESOURCE, NULL);

        strncpy(cur_pos, url_encoded_path_component, path_component_len);
        cur_pos += path_component_len;

        curl_free(url_encoded_path_component);
        url_encoded_path_component = NULL;
    } /* end if */

    /* For each of the rest of the path components, URL-encode it and then append it into
     * the resulting path buffer, dynamically growing the buffer as necessary.
     */
    for (token = strtok(NULL, "/"); token; token = strtok(NULL, "/")) {
#ifdef RV_CONNECTOR_DEBUG
        printf("-> Processing next token: %s\n\n", token);
#endif

        if (NULL == (url_encoded_path_component = curl_easy_escape(curl, token, 0)))
            FUNC_GOTO_ERROR(H5E_NONE_MAJOR, H5E_CANTENCODE, NULL, "can't URL-encode path component");

#ifdef RV_CONNECTOR_DEBUG
        printf("-> URL-encoded form of token: %s\n\n", url_encoded_path_component);
#endif

        path_component_len = strlen(url_encoded_path_component);

        /* Check if the path components buffer needs to be grown */
        buf_ptrdiff = cur_pos - tmp_buffer;
        if (buf_ptrdiff < 0)
            FUNC_GOTO_ERROR(
                H5E_INTERNAL, H5E_BADVALUE, NULL,
                "unsafe cast: path buffer pointer difference was negative - this should not happen!");

        CHECKED_REALLOC(tmp_buffer, bytes_nalloc, (size_t)buf_ptrdiff + path_component_len + 1, cur_pos,
                        H5E_RESOURCE, NULL);

        *cur_pos++ = '/';
        strncpy(cur_pos, url_encoded_path_component, path_component_len);
        cur_pos += path_component_len;

        curl_free(url_encoded_path_component);
        url_encoded_path_component = NULL;
    } /* end for */

    buf_ptrdiff = cur_pos - tmp_buffer;
    if (buf_ptrdiff < 0)
        FUNC_GOTO_ERROR(H5E_INTERNAL, H5E_BADVALUE, NULL,
                        "unsafe cast: path buffer pointer difference was negative - this should not happen!");

    CHECKED_REALLOC(tmp_buffer, bytes_nalloc, (size_t)buf_ptrdiff + 1, cur_pos, H5E_RESOURCE, NULL);

    *cur_pos = '\0';

#ifdef RV_CONNECTOR_DEBUG
    printf("-> Final URL-encoded string: %s\n\n", tmp_buffer);
#endif

    ret_value = tmp_buffer;

done:
    if (url_encoded_path_component)
        curl_free(url_encoded_path_component);
    if (!ret_value && tmp_buffer)
        RV_free(tmp_buffer);
    if (path_copy)
        RV_free(path_copy);

    return ret_value;
} /* end H5_rest_url_encode_path() */

/* Helper function to parse an object's type from server response */
herr_t
RV_parse_object_class(char *HTTP_response, const void *callback_data_in, void *callback_data_out)
{
    yajl_val    parse_tree = NULL, key_obj = NULL, class_obj = NULL, target_tree = NULL;
    char       *parsed_object_string;
    const char *object_class_keys[] = {"class", (const char *)0};
    const char *path_name           = NULL;
    H5I_type_t *object_type         = (H5I_type_t *)callback_data_out;
    herr_t      ret_value           = SUCCEED;

#ifdef RV_CONNECTOR_DEBUG
    printf("-> Retrieving object's class from server's HTTP response\n\n");
#endif

    if (!HTTP_response)
        FUNC_GOTO_ERROR(H5E_ARGS, H5E_BADVALUE, FAIL, "HTTP response buffer was NULL");
    if (!object_type)
        FUNC_GOTO_ERROR(H5E_ARGS, H5E_BADVALUE, FAIL, "output buffer was NULL");

    if (NULL == (parse_tree = yajl_tree_parse(HTTP_response, NULL, 0)))
        FUNC_GOTO_ERROR(H5E_OBJECT, H5E_PARSEERROR, FAIL, "parsing JSON failed");

    target_tree = parse_tree;

    /* If the response contains 'h5paths',
     * it may describe multiple objects. Needs to be unwrapped first. */
    if (NULL != yajl_tree_get(parse_tree, h5paths_keys, yajl_t_object)) {
        if (NULL == (key_obj = yajl_tree_get(parse_tree, h5paths_keys, yajl_t_object)))
            FUNC_GOTO_ERROR(H5E_OBJECT, H5E_PARSEERROR, FAIL, "can't parse h5paths object");

        /* Access the first object under h5paths */
        if (NULL == (path_name = key_obj->u.object.keys[0]))
            FUNC_GOTO_ERROR(H5E_OBJECT, H5E_PARSEERROR, FAIL, "parsed path name was NULL");

        const char *path_keys[] = {path_name, (const char *)0};

        if (NULL == (target_tree = yajl_tree_get(key_obj, path_keys, yajl_t_object)))
            FUNC_GOTO_ERROR(H5E_OBJECT, H5E_PARSEERROR, FAIL, "unable to parse object under path key");
    }

    if (NULL == (key_obj = yajl_tree_get(target_tree, object_class_keys, yajl_t_string))) {
        FUNC_GOTO_ERROR(H5E_OBJECT, H5E_PARSEERROR, FAIL, "couldn't parse object class");
    }

    if (!YAJL_IS_STRING(key_obj))
        FUNC_GOTO_ERROR(H5E_OBJECT, H5E_PARSEERROR, FAIL, "parsed object class is not a string");

    if (NULL == (parsed_object_string = YAJL_GET_STRING(key_obj)))
        FUNC_GOTO_ERROR(H5E_OBJECT, H5E_PARSEERROR, FAIL, "parsed object class is NULL");

    if (!strcmp(parsed_object_string, "group")) {
        *object_type = H5I_GROUP;
    }
    else if (!strcmp(parsed_object_string, "dataset")) {
        *object_type = H5I_DATASET;
    }
    else if (!strcmp(parsed_object_string, "datatype")) {
        *object_type = H5I_DATATYPE;
    }
    else {
        FUNC_GOTO_ERROR(H5E_OBJECT, H5E_PARSEERROR, FAIL, "parsed object class is not recognized");
    }

done:
    if (parse_tree)
        yajl_tree_free(parse_tree);

    return ret_value;
} /* end RV_parse_object_class */

/*---------------------------------------------------------------------------
 * Function:    H5_rest_get_conn_cls
 *
 * Purpose:     Query the connector class.
 *
 * Return:      Non-negative on success/Negative on failure
 *
 *---------------------------------------------------------------------------
 */
static herr_t
H5_rest_get_conn_cls(void *obj, H5VL_get_conn_lvl_t lvl, const struct H5VL_class_t **conn_cls)
{
    herr_t ret_value = SUCCEED;

    if (!conn_cls)
        FUNC_GOTO_ERROR(H5E_ARGS, H5E_BADVALUE, FAIL, "conn_cls is NULL");

    *conn_cls = &H5VL_rest_g;

done:
    return ret_value;
} /* end H5_rest_get_conn_cls() */

/*---------------------------------------------------------------------------
 * Function:    H5_rest_get_cap_flags
 *
 * Purpose:     Retrieves the capability flags for this VOL connector.
 *
 * Return:      Non-negative on Success/Negative on failure
 *
 *---------------------------------------------------------------------------
 */
static herr_t
H5_rest_get_cap_flags(const void *info, uint64_t *cap_flags)
{
    herr_t ret_value = SUCCEED;

    if (!cap_flags)
        FUNC_GOTO_ERROR(H5E_ARGS, H5E_BADVALUE, FAIL, "invalid cap_flags parameter");

    /* Set the flags from the connector's capability flags field */
    *cap_flags = H5VL_rest_g.cap_flags;

done:
    return ret_value;
} /* end H5_rest_get_cap_flags() */

/*---------------------------------------------------------------------------
 * Function:    H5_rest_opt_query
 *
 * Purpose:     Query if an optional operation is supported by this connector
 *
 * Return:      Non-negative on success/Negative on failure
 *
 *---------------------------------------------------------------------------
 */
static herr_t
H5_rest_opt_query(void *obj, H5VL_subclass_t cls, int opt_type, uint64_t *flags)
{
    herr_t ret_value = SUCCEED;

    if (!flags)
        FUNC_GOTO_ERROR(H5E_ARGS, H5E_BADVALUE, FAIL, "\"flags\" is NULL");

    /* Advertise no current support for any optional operations that are queried. */
    *flags = FALSE;

done:
    return ret_value;
} /* end H5_rest_opt_query() */

/*-------------------------------------------------------------------------
 * Function:    RV_parse_response
 *
 * Purpose:     Helper function to simply ingest a string buffer containing
 *              an HTTP response given back by the server and call a
 *              supplied callback function on the result. The
 *              callback_data_in and callback_data_out parameters are used
 *              to pass data between the given callback.
 *
 * Return:      Non-negative on success/Negative on failure
 *
 * Programmer:  Jordan Henderson
 *              July, 2017
 *
 */
herr_t
RV_parse_response(char *HTTP_response, const void *callback_data_in, void *callback_data_out,
                  herr_t (*parse_callback)(char *, const void *, void *))
{
    herr_t ret_value = SUCCEED;

    if (!HTTP_response)
        FUNC_GOTO_ERROR(H5E_ARGS, H5E_BADVALUE, FAIL, "HTTP response buffer was NULL");

    if (parse_callback && parse_callback(HTTP_response, callback_data_in, callback_data_out) < 0)
        FUNC_GOTO_ERROR(H5E_VOL, H5E_CALLBACK, FAIL, "can't perform callback operation");

done:
    return ret_value;
} /* end RV_parse_response() */

/*-------------------------------------------------------------------------
 * Function:    RV_copy_object_URI_callback
 *
 * Purpose:     A callback for RV_parse_response which will, given a
 *              set of JSON keys through the callback_data_in parameter,
 *              search an HTTP response for the URI of an object and copy
 *              that URI into the callback_data_out parameter, which should
 *              be a char *. This callback is used throughout this VOL
 *              connector to capture the URI of an object after making a
 *              request to the server, such as creating a new object or
 *              retrieving information from an existing object.
 *
 * Return:      Non-negative on success/Negative on failure
 *
 * Programmer:  Jordan Henderson
 *              July, 2017
 */
herr_t
RV_copy_object_URI_callback(char *HTTP_response, const void *callback_data_in, void *callback_data_out)
{
    yajl_val    parse_tree = NULL, key_obj = NULL, single_obj = NULL, target_tree = NULL;
    char       *parsed_string;
    char       *buf_out   = (char *)callback_data_out;
    const char *path_name = NULL;
    herr_t      ret_value = SUCCEED;

#ifdef RV_CONNECTOR_DEBUG
    printf("-> Retrieving object's URI from server's HTTP response\n\n");
#endif

    if (!HTTP_response)
        FUNC_GOTO_ERROR(H5E_ARGS, H5E_BADVALUE, FAIL, "HTTP response buffer was NULL");
    if (!buf_out)
        FUNC_GOTO_ERROR(H5E_ARGS, H5E_BADVALUE, FAIL, "output buffer was NULL");

    if (NULL == (parse_tree = yajl_tree_parse(HTTP_response, NULL, 0)))
        FUNC_GOTO_ERROR(H5E_OBJECT, H5E_PARSEERROR, FAIL, "parsing JSON failed");

    target_tree = parse_tree;

    /* If the response contains 'h5paths',
     * it may describe multiple objects. Needs to be unwrapped first. */
    if (NULL != yajl_tree_get(parse_tree, h5paths_keys, yajl_t_object)) {
        if (NULL == (target_tree = yajl_tree_get(parse_tree, h5paths_keys, yajl_t_object)))
            FUNC_GOTO_ERROR(H5E_OBJECT, H5E_PARSEERROR, FAIL, "can't parse h5paths object");

        /* Access the first object under h5paths */
        if (NULL == (path_name = target_tree->u.object.keys[0]))
            FUNC_GOTO_ERROR(H5E_OBJECT, H5E_PARSEERROR, FAIL, "parsed path name was NULL");

        const char *path_keys[] = {path_name, (const char *)0};

        if (NULL == (target_tree = yajl_tree_get(target_tree, path_keys, yajl_t_object)))
            FUNC_GOTO_ERROR(H5E_OBJECT, H5E_PARSEERROR, FAIL, "unable to parse object under path key");
    }

    /* To handle the awkward case of soft and external links, which do not return an "ID",
     * first check for the link class field and short circuit if it is found to be
     * equal to "H5L_TYPE_SOFT"
     */
    if (NULL != (key_obj = yajl_tree_get(target_tree, link_class_keys, yajl_t_string))) {
        char *link_type;

        if (NULL == (link_type = YAJL_GET_STRING(key_obj)))
            FUNC_GOTO_ERROR(H5E_OBJECT, H5E_BADVALUE, FAIL, "link type string was NULL");

        if (!strcmp(link_type, "H5L_TYPE_SOFT") || !strcmp(link_type, "H5L_TYPE_EXTERNAL") ||
            !strcmp(link_type, "H5L_TYPE_UD"))
            FUNC_GOTO_DONE(SUCCEED);
    } /* end if */

    /* First attempt to retrieve the URI of the object by using the JSON key sequence
     * "link" -> "id", which is returned when making a GET Link request.
     */
    key_obj = yajl_tree_get(target_tree, link_id_keys, yajl_t_string);
    if (key_obj) {
        if (!YAJL_IS_STRING(key_obj))
            FUNC_GOTO_ERROR(H5E_OBJECT, H5E_BADVALUE, FAIL, "returned URI is not a string");

        if (NULL == (parsed_string = YAJL_GET_STRING(key_obj)))
            FUNC_GOTO_ERROR(H5E_OBJECT, H5E_BADVALUE, FAIL, "URI was NULL");

#ifdef RV_CONNECTOR_DEBUG
        printf("-> Found object's URI by \"link\" -> \"id\" JSON key path\n\n");
#endif
    } /* end if */
    else {
#ifdef RV_CONNECTOR_DEBUG
        printf("-> Could not find object's URI by \"link\" -> \"id\" JSON key path\n");
        printf("-> Trying \"id\" JSON key path instead\n");
#endif

        /* Could not find the object's URI by the sequence "link" -> "id". Try looking
         * for just the JSON key "id", which would generally correspond to trying to
         * retrieve the URI of a newly-created or opened object that isn't a file.
         */
        key_obj = yajl_tree_get(target_tree, object_id_keys, yajl_t_string);
        if (key_obj) {
            if (!YAJL_IS_STRING(key_obj))
                FUNC_GOTO_ERROR(H5E_OBJECT, H5E_BADVALUE, FAIL, "returned URI is not a string");

            if (NULL == (parsed_string = YAJL_GET_STRING(key_obj)))
                FUNC_GOTO_ERROR(H5E_OBJECT, H5E_BADVALUE, FAIL, "URI was NULL");

#ifdef RV_CONNECTOR_DEBUG
            printf("-> Found object's URI by \"id\" JSON key path\n\n");
#endif
        } /* end if */
        else {
#ifdef RV_CONNECTOR_DEBUG
            printf("-> Could not find object's URI by \"id\" JSON key path\n");
            printf("-> Trying \"root\" JSON key path instead\n");
#endif

            /* Could not find the object's URI by the JSON key "id". Try looking for
             * just the JSON key "root", which would generally correspond to trying to
             * retrieve the URI of a newly-created or opened file, or to a search for
             * the root group of a file.
             */
            if (NULL == (key_obj = yajl_tree_get(target_tree, root_id_keys, yajl_t_string)))
                FUNC_GOTO_ERROR(H5E_OBJECT, H5E_CANTGET, FAIL, "retrieval of URI failed");

            if (!YAJL_IS_STRING(key_obj))
                FUNC_GOTO_ERROR(H5E_OBJECT, H5E_BADVALUE, FAIL, "returned URI is not a string");

            if (NULL == (parsed_string = YAJL_GET_STRING(key_obj)))
                FUNC_GOTO_ERROR(H5E_OBJECT, H5E_BADVALUE, FAIL, "URI was NULL");

#ifdef RV_CONNECTOR_DEBUG
            printf("-> Found object's URI by \"root\" JSON key path\n\n");
#endif
        } /* end else */
    }     /* end else */

    strncpy(buf_out, parsed_string, URI_MAX_LENGTH);

done:
    if (parse_tree)
        yajl_tree_free(parse_tree);

    return ret_value;
} /* end RV_copy_object_URI_parse_callback() */

/*-------------------------------------------------------------------------
 * Function:    RV_find_object_by_path
 *
 * Purpose:     Given a pathname, this function is responsible for making
 *              one or more HTTP GET requests to the server in order to retrieve
 *              information about an object.
 *
 *              The type of the retrieved object will be stored at the
 *              provided target_object_type field.
 *
 *              If the server version is >= 0.8.0, then the follow_soft_link and
 *              follow_hard_link parameters are used in the outgoing
 *              request, so that if the provided path is to a symbolic link,
 *              the server will follow that link and subsequent symbolic links until
 *              it encounters a hard link to the final object. The given value for
 *              target_object_type does not affect operation, but should be passed as
 *              H5I_UNINIT for backwards compatibility with old server versions.
 *
 *              If the server version is < 0.8.0, then there are two cases,
 *              based on whether or not the caller knows the type of the
 *              object being searched for. If the type of the target object is not known, or if it
 *              is possible for there to be a soft link among the path to
 *              the target object, the target object type parameter should
 *              be passed as H5I_UNINIT. This is the safest case and should
 *              generally always be passed, unless the caller is
 *              absolutely sure that the path given points directly to an
 *              object of the given type, without soft links included
 *              along the way.
 *
 *              While the type of the target object is unknown, this
 *              function will keep locating the group that the link to the
 *              target object is contained within, resolving soft links
 *              by repeated requests to the server,
 *              until it locates the final hard link to
 *              the target object, at which point it will set the resulting
 *              type. Once the type of the target object is known, the
 *              HTTP GET request to directly retrieve the object's
 *              information is made.
 *
 * Return:      Non-negative on success, negative on failure
 *
 * Programmer:  Jordan Henderson
 *              November, 2017
 */
htri_t
RV_find_object_by_path(RV_object_t *parent_obj, const char *obj_path, H5I_type_t *target_object_type,
                       herr_t (*obj_found_callback)(char *, const void *, void *), void *callback_data_in,
                       void *callback_data_out)
{
    RV_object_t       *external_file     = NULL;
    hbool_t            is_relative_path  = FALSE;
    size_t             escaped_path_size = 0;
    H5L_info2_t        link_info;
    char              *url_encoded_link_name = NULL;
    char              *path_dirname          = NULL;
    char              *tmp_link_val          = NULL;
    char              *url_encoded_path_name = NULL;
    const char        *ext_filename          = NULL;
    const char        *ext_obj_path          = NULL;
    char               request_endpoint[URL_MAX_LENGTH];
    char              *escaped_obj_path = NULL;
    char              *request_body     = NULL;
    long               http_response;
    int                url_len = 0;
    server_api_version version;

    htri_t ret_value = FAIL;

    if (!parent_obj)
        FUNC_GOTO_ERROR(H5E_ARGS, H5E_BADVALUE, FAIL, "parent object pointer was NULL");
    if (!obj_path)
        FUNC_GOTO_ERROR(H5E_ARGS, H5E_BADVALUE, FAIL, "target path was NULL");
    if (!target_object_type)
        FUNC_GOTO_ERROR(H5E_ARGS, H5E_BADVALUE, FAIL, "target object type pointer was NULL");
    if (H5I_FILE != parent_obj->obj_type && H5I_GROUP != parent_obj->obj_type &&
        H5I_DATATYPE != parent_obj->obj_type && H5I_DATASET != parent_obj->obj_type)
        FUNC_GOTO_ERROR(H5E_ARGS, H5E_BADVALUE, FAIL, "parent object not a file, group, datatype or dataset");

#ifdef RV_CONNECTOR_DEBUG
    printf("-> Finding object by path '%s' from parent object of type %s with URI %s\n\n", obj_path,
           object_type_to_string(parent_obj->obj_type), parent_obj->URI);
#endif

    version = parent_obj->domain->u.file.server_info.version;

    /* In order to not confuse the server, make sure the path has no leading spaces */
    while (*obj_path == ' ')
        obj_path++;

    /* Do a bit of pre-processing for optimizing */
    if (!strcmp(obj_path, ".")) {
        /* If the path "." is being searched for, referring to the current object, retrieve
         * the information about the current object and supply it to the optional callback.
         */

#ifdef RV_CONNECTOR_DEBUG
        printf("-> Path provided was '.', short-circuiting to GET request and callback function\n\n");
#endif

        *target_object_type = parent_obj->obj_type;
        is_relative_path    = TRUE;
    } /* end if */
    else if (!strcmp(obj_path, "/")) {
        /* If the path "/" is being searched for, referring to the root group, retrieve the
         * information about the root group and supply it to the optional callback.
         */

#ifdef RV_CONNECTOR_DEBUG
        printf("-> Path provided was '/', short-circuiting to GET request and callback function\n\n");
#endif

        *target_object_type = H5I_GROUP;
        is_relative_path    = FALSE;
    } /* end else if */
    else {
        /* Check to see whether this path is a relative path by checking for the
         * absence of a leading '/' character.
         */
        is_relative_path = (*obj_path != '/');

        /* It is possible that the user may have specified a path such as 'dataset' or './dataset'
         * or even '../dataset', which would all be equivalent to searching for 'dataset' as a
         * relative path from the supplied parent_obj. Note that HDF5 path names do not adhere
         * to the UNIX '..' notation which would signify a parent group. Therefore, whenever we
         * encounter the "(.*)/" pattern, we skip past as many '.' characters as we can find until
         * we arrive at the final one, in order to prevent the server from getting confused.
         */
        if (is_relative_path)
            while (*obj_path == '.' && *(obj_path + 1) == '.')
                obj_path++;
    } /* end else */

    /* Based on server version and given object type, set up request URL */

    if (SERVER_VERSION_MATCHES_OR_EXCEEDS(version, 0, 8, 0)) {

        /* Set up request URL to make server do repeated traversal of symbolic links */
        if (SERVER_VERSION_SUPPORTS_LONG_NAMES(version)) {
            /* Send object path in body of POST request */
            if (RV_JSON_escape_string(obj_path, escaped_obj_path, &escaped_path_size) < 0)
                FUNC_GOTO_ERROR(H5E_LINK, H5E_BADVALUE, FAIL, "can't get size of escaped object path");

            if ((escaped_obj_path = RV_malloc(escaped_path_size)) == NULL)
                FUNC_GOTO_ERROR(H5E_LINK, H5E_CANTALLOC, FAIL, "can't allocate space for escaped path");

            if (RV_JSON_escape_string(obj_path, escaped_obj_path, &escaped_path_size) < 0)
                FUNC_GOTO_ERROR(H5E_LINK, H5E_BADVALUE, FAIL, "can't escape object path");

            if ((url_len = snprintf(
                     request_endpoint, URL_MAX_LENGTH, "/?follow_soft_links=1&follow_external_links=1%s%s",
                     is_relative_path ? "&parent_id=" : "", is_relative_path ? parent_obj->URI : "")) < 0)
                FUNC_GOTO_ERROR(H5E_LINK, H5E_SYSERRSTR, FAIL, "snprintf error");
        }
        else {
            /* Send object path in URL of GET request */
            if (NULL == (url_encoded_path_name = H5_rest_url_encode_path(obj_path)))
                FUNC_GOTO_ERROR(H5E_LINK, H5E_CANTENCODE, FAIL, "can't URL-encode object path");

            if ((url_len = snprintf(request_endpoint, URL_MAX_LENGTH,
                                    "/?h5path=%s%s%s&follow_soft_links=1&follow_external_links=1",
                                    url_encoded_path_name, is_relative_path ? "&parent_id=" : "",
                                    is_relative_path ? parent_obj->URI : "")) < 0)
                FUNC_GOTO_ERROR(H5E_LINK, H5E_SYSERRSTR, FAIL, "snprintf error");
        }
    }
    else {
        /* Server will not traverse symbolic links for us */

        if (H5I_UNINIT == *target_object_type) {
            /* Set up intermediate request to get information about object type via link */
            hbool_t empty_dirname;
            htri_t  search_ret;
            char   *pobj_URI = parent_obj->URI;
            char    temp_URI[URI_MAX_LENGTH];

#ifdef RV_CONNECTOR_DEBUG
            printf("-> Unknown target object type; retrieving object type\n\n");
#endif
            /* In case the user specified a path which contains multiple groups on the way to the
             * one which the object in question should be under, extract out the path to the final
             * group in the chain */
            if (NULL == (path_dirname = H5_rest_dirname(obj_path)))
                FUNC_GOTO_ERROR(H5E_LINK, H5E_CANTGET, FAIL, "can't get path dirname");
            empty_dirname = !strcmp(path_dirname, "");

#ifdef RV_CONNECTOR_DEBUG
            printf("-> Retrieving URI for final group in path chain\n\n");
#endif
            if (!empty_dirname) {
                H5I_type_t obj_type = H5I_GROUP;

                /* If the path to the final group in the chain wasn't empty, get the URI of the final
                 * group and search for the object in question within that group. Otherwise, the
                 * supplied parent group is the one that should be housing the object, so search from
                 * there.
                 */
                search_ret = RV_find_object_by_path(parent_obj, path_dirname, &obj_type,
                                                    RV_copy_object_URI_callback, NULL, temp_URI);
                if (!search_ret || search_ret < 0)
                    FUNC_GOTO_ERROR(H5E_SYM, H5E_PATH, FAIL,
                                    "can't locate parent group for object of unknown type");

                pobj_URI = temp_URI;
            }

            /* URL-encode link name so the request URL doesn't contain illegal characters */
            if (NULL == (url_encoded_link_name = curl_easy_escape(curl, H5_rest_basename(obj_path), 0)))
                FUNC_GOTO_ERROR(H5E_LINK, H5E_CANTENCODE, FAIL, "can't URL-encode link name");

            if ((url_len = snprintf(request_endpoint, URL_MAX_LENGTH, "/groups/%s/links/%s", pobj_URI,
                                    url_encoded_link_name)) < 0)
                FUNC_GOTO_ERROR(H5E_LINK, H5E_SYSERRSTR, FAIL, "snprintf error");
        }
        else {
            /* Set up final HTTP GET request to retrieve information about the target object */

            /* Craft the request URL based on the type of the object we're looking for and whether or not
             * the path given is a relative path or not.
             */
            const char *parent_obj_type_header = NULL;

            if (RV_set_object_type_header(*target_object_type, &parent_obj_type_header) < 0)
                FUNC_GOTO_ERROR(H5E_LINK, H5E_BADVALUE, FAIL,
                                "target object not a group, datatype or dataset");

            /* Handle the special case for the paths "." and "/" */
            if (!strcmp(obj_path, ".") || !strcmp(obj_path, "/")) {
                if ((url_len = snprintf(request_endpoint, URL_MAX_LENGTH, "/%s/%s", parent_obj_type_header,
                                        parent_obj->URI)) < 0)
                    FUNC_GOTO_ERROR(H5E_LINK, H5E_SYSERRSTR, FAIL, "snprintf error");
            }
            else {
                /* Assemble request URL for non-special path */
                bool is_group = (*target_object_type == H5I_GROUP) || (*target_object_type == H5I_FILE);

                if (NULL == (url_encoded_path_name = H5_rest_url_encode_path(obj_path)))
                    FUNC_GOTO_ERROR(H5E_LINK, H5E_CANTENCODE, FAIL, "can't URL-encode object path");

                /*  For groups (and files), relative request URL is of the form
                 *  [base_URL]/groups/[group_uri]?h5path=[path_name]
                 *  For other objects, relative request URL is of the form
                 *  [base_URL]/[object_type]/?grpid=[group_id]&h5path=[path_name]
                 *
                 *  For any objects, absolute request URL is of the form
                 *  [base_URL]/[object_type]/?h5path=[path_name]
                 */
                if ((url_len = snprintf(
                         request_endpoint, URL_MAX_LENGTH, "/%s/%s?%s%s%sh5path=%s", parent_obj_type_header,
                         (is_relative_path && is_group) ? parent_obj->URI : "",
                         (is_relative_path && !is_group) ? "grpid=" : "",
                         (is_relative_path && !is_group) ? parent_obj->URI : "",
                         (is_relative_path && !is_group) ? "&" : "", url_encoded_path_name)) < 0)
                    FUNC_GOTO_ERROR(H5E_LINK, H5E_SYSERRSTR, FAIL, "snprintf error");
            } /* end else */
        }     /* end else */
    }         /* end else */

    if (url_len >= URL_MAX_LENGTH)
        FUNC_GOTO_ERROR(H5E_LINK, H5E_SYSERRSTR, FAIL, "Request URL size exceeded maximum URL size");

    /* Make POST request that supports long paths if server supports it.
       Otherwise, make GET request */
    if (SERVER_VERSION_SUPPORTS_LONG_NAMES(version)) {
        const char *fmt_string       = "{\"h5paths\": [\"%s\"]}";
        size_t      request_body_len = 0;
        int         bytes_printed    = 0;

        request_body_len = strlen(fmt_string) + strlen(escaped_obj_path) + 1;

        if ((request_body = RV_malloc(request_body_len)) == NULL)
            FUNC_GOTO_ERROR(H5E_LINK, H5E_CANTALLOC, FAIL, "can't allocate space for path request body");

        if ((bytes_printed = snprintf(request_body, request_body_len, fmt_string, escaped_obj_path)) < 0)
            FUNC_GOTO_ERROR(H5E_LINK, H5E_SYSERRSTR, FAIL, "snprintf error");

        if (bytes_printed >= request_body_len)
            FUNC_GOTO_ERROR(H5E_LINK, H5E_SYSERRSTR, FAIL,
                            "request body size exceeded allocated buffer size");

        if ((http_response = RV_curl_post(curl, &parent_obj->domain->u.file.server_info, request_endpoint,
                                          parent_obj->domain->u.file.filepath_name, request_body,
                                          (size_t)bytes_printed, CONTENT_TYPE_JSON)) < 0)
            FUNC_GOTO_ERROR(H5E_OBJECT, H5E_CANTGET, FAIL,
                            "internal failure while making POST request to server");
    }
    else {

        if ((http_response = RV_curl_get(curl, &parent_obj->domain->u.file.server_info, request_endpoint,
                                         parent_obj->domain->u.file.filepath_name, CONTENT_TYPE_JSON)) < 0)
            FUNC_GOTO_ERROR(H5E_OBJECT, H5E_CANTGET, FAIL,
                            "internal failure while making GET request to server");
    }

    if (HTTP_SUCCESS(http_response))
        ret_value = TRUE;
    else
        HANDLE_RESPONSE(http_response, H5E_ATTR, H5E_CANTGET, FAIL);

#ifdef RV_CONNECTOR_DEBUG
    printf("-> Object %s\n\n", ret_value ? "found" : "not found");
#endif

    if (SERVER_VERSION_MATCHES_OR_EXCEEDS(version, 0, 8, 0)) {

        if (0 > RV_parse_response(response_buffer.buffer, NULL, target_object_type, RV_parse_object_class))
            FUNC_GOTO_ERROR(H5E_OBJECT, H5E_CANTGET, FAIL, "failed to get type from URI");
    }
    else {
        /* Old server version */

        if (H5I_UNINIT == *target_object_type) {
            /* This was an intermediate request, recurse to make next request */
            htri_t search_ret;

            if (RV_parse_response(response_buffer.buffer, NULL, &link_info, RV_get_link_info_callback) < 0)
                FUNC_GOTO_ERROR(H5E_LINK, H5E_CANTGET, FAIL, "can't retrieve link type");

            if (H5L_TYPE_HARD == link_info.type) {
#ifdef RV_CONNECTOR_DEBUG
                printf("-> Link was a hard link; retrieving target object's info\n\n");
#endif
                if (RV_parse_response(response_buffer.buffer, NULL, target_object_type,
                                      RV_get_link_obj_type_callback) < 0)
                    FUNC_GOTO_ERROR(H5E_LINK, H5E_CANTGET, FAIL,
                                    "can't retrieve hard link's target object type");
            }
            else {
                size_t link_val_len = 0;

#ifdef RV_CONNECTOR_DEBUG
                printf("-> Link was a %s link; retrieving link's value\n\n",
                       H5L_TYPE_SOFT == link_info.type ? "soft" : "external");
#endif

                get_link_val_out get_link_val_args;
                get_link_val_args.in_buf_size = &link_val_len;
                get_link_val_args.buf         = NULL;

                if (RV_parse_response(response_buffer.buffer, NULL, &get_link_val_args,
                                      RV_get_link_val_callback) < 0)
                    FUNC_GOTO_ERROR(H5E_LINK, H5E_CANTGET, FAIL, "can't retrieve size of link's value");

                if (NULL == (tmp_link_val = RV_malloc(link_val_len)))
                    FUNC_GOTO_ERROR(H5E_LINK, H5E_CANTALLOC, FAIL, "can't allocate space for link's value");

                get_link_val_args.buf = tmp_link_val;

                if (RV_parse_response(response_buffer.buffer, NULL, &get_link_val_args,
                                      RV_get_link_val_callback) < 0)
                    FUNC_GOTO_ERROR(H5E_LINK, H5E_CANTGET, FAIL, "can't retrieve link's value");

                if (H5L_TYPE_EXTERNAL == link_info.type) {
                    /* Unpack the external link's value buffer */
                    if (H5Lunpack_elink_val(tmp_link_val, link_val_len, NULL, &ext_filename,
                                            (const char **)&ext_obj_path) < 0)
                        FUNC_GOTO_ERROR(H5E_LINK, H5E_CANTGET, FAIL,
                                        "can't unpack external link's value buffer");

                    /* Attempt to open the file referenced by the external link using the same access flags as
                     * used to open the file that the link resides within. */
                    if (NULL ==
                        (external_file = RV_file_open(ext_filename, parent_obj->domain->u.file.intent,
                                                      parent_obj->domain->u.file.fapl_id, H5P_DEFAULT, NULL)))
                        FUNC_GOTO_ERROR(H5E_LINK, H5E_CANTOPENOBJ, FAIL,
                                        "can't open file referenced by external link");

                    parent_obj = external_file;
                    obj_path   = ext_obj_path;
                } /* end if */
                else {
                    obj_path = tmp_link_val;
                }
            } /* end if */

            search_ret = RV_find_object_by_path(parent_obj, obj_path, target_object_type, obj_found_callback,
                                                callback_data_in, callback_data_out);
            if (!search_ret || search_ret < 0)
                FUNC_GOTO_ERROR(H5E_SYM, H5E_PATH, FAIL, "can't locate target object by path");

            ret_value = search_ret;
        } /* end if for intermediate request */
    }     /* end if for old server version */

    /* Perform user-request callback on retrieved object */
    if (ret_value > 0) {
        if (obj_found_callback && RV_parse_response(response_buffer.buffer, callback_data_in,
                                                    callback_data_out, obj_found_callback) < 0)
            FUNC_GOTO_ERROR(H5E_OBJECT, H5E_CALLBACK, FAIL, "can't perform callback operation");
    }

done:
    if (tmp_link_val)
        RV_free(tmp_link_val);
    if (url_encoded_path_name)
        RV_free(url_encoded_path_name);
    if (url_encoded_link_name)
        curl_free(url_encoded_link_name);
    if (path_dirname)
        RV_free(path_dirname);
    if (escaped_obj_path)
        RV_free(escaped_obj_path);
    if (request_body)
        RV_free(request_body);

    /* Necessary to prevent curl from potentially accessing freed buffers in subsequent calls */
    if (CURLE_OK != curl_easy_setopt(curl, CURLOPT_POST, 0))
        FUNC_GOTO_ERROR(H5E_LINK, H5E_CANTSET, FAIL, "can't unset cURL HTTP POST request: %s", curl_err_buf);

    if (external_file)
        if (RV_file_close(external_file, H5P_DEFAULT, NULL) < 0)
            FUNC_DONE_ERROR(H5E_LINK, H5E_CANTCLOSEOBJ, FAIL, "can't close file referenced by external link");

    return ret_value;
} /* end RV_find_object_by_path */

/*-------------------------------------------------------------------------
 * Function:    RV_parse_creation_properties_callback
 *
 * Purpose:     Helper function to try to parse creation properties
 *              from given parse tree, into ptr at address GCPL_buf.
 *
 *              This is a separate function to allow it to fail
 *              gracefully when the object we're operating on
 *              doesn't have a creation properties field.
 *
 *              If it succeeds, it will allocate memory at
 *              *GCPL_buf that must be freed by user.
 *
 * Return:      Non-negative on success/Negative on failure
 *
 * Programmer:  Matthew Larson
 *              May, 2023
 */
herr_t
RV_parse_creation_properties_callback(yajl_val parse_tree, char **GCPL_buf_out)
{
    herr_t   ret_value      = SUCCEED;
    yajl_val key_obj        = NULL;
    char    *parsed_string  = NULL;
    char    *GCPL_buf_local = NULL;

    if (!GCPL_buf_out)
        FUNC_GOTO_ERROR(H5E_ARGS, H5E_BADVALUE, FAIL, "given GCPL buffer was NULL");
    if (!parse_tree)
        FUNC_GOTO_ERROR(H5E_ARGS, H5E_BADVALUE, FAIL, "parse tree was NULL");

    if (NULL == (key_obj = yajl_tree_get(parse_tree, object_creation_properties_keys, yajl_t_string)))
        FUNC_GOTO_ERROR(H5E_OBJECT, H5E_BADVALUE, FAIL, "failed to parse creationProperties");

    if (!YAJL_IS_STRING(key_obj))
        FUNC_GOTO_ERROR(H5E_OBJECT, H5E_BADVALUE, FAIL, "returned creationProperties is not a string");

    if (NULL == (parsed_string = YAJL_GET_STRING(key_obj)))
        FUNC_GOTO_ERROR(H5E_OBJECT, H5E_BADVALUE, FAIL, "creationProperties was NULL");

    if (NULL == (GCPL_buf_local = RV_malloc(strlen(parsed_string) + 1)))
        FUNC_GOTO_ERROR(H5E_OBJECT, H5E_CANTALLOC, FAIL, "failed to allocate memory for creationProperties");

    memcpy(GCPL_buf_local, parsed_string, strlen(parsed_string) + 1);

    *GCPL_buf_out = GCPL_buf_local;

done:

    if (ret_value < 0) {
        RV_free(GCPL_buf_local);
        GCPL_buf_local = NULL;
    }

    return ret_value;
}

/*-------------------------------------------------------------------------
 * Function:    RV_copy_object_loc_info_callback
 *
 * Purpose:     Callback for RV_parse_response to populate
 *              a loc_info struct. Sets NULL for any fields not
 *              found in the particular response.
 *
 *              Allocates memory at *callback_data_out for each
 *              found field that must be freed by caller.
 *
 * Return:      Non-negative on success/Negative on failure
 *
 * Programmer:  Matthew Larson
 *              May, 2023
 */
herr_t
RV_copy_object_loc_info_callback(char *HTTP_response, const void *callback_data_in, void *callback_data_out)
{
    yajl_val             parse_tree = NULL, key_obj = NULL, target_tree = NULL;
    char                *parsed_string = NULL;
    const char          *path_name     = NULL;
    loc_info            *loc_info_out  = (loc_info *)callback_data_out;
    const server_info_t *server_info   = (const server_info_t *)callback_data_in;
    herr_t               ret_value     = SUCCEED;

    char *GCPL_buf = NULL;

    char        *parsed_id_string   = NULL;
    bool         is_external_domain = false;
    RV_object_t  found_domain;
    RV_object_t *new_domain = NULL;

#ifdef RV_CONNECTOR_DEBUG
    printf("-> Retrieving object's creation properties from server's HTTP response\n\n");
#endif

    if (!HTTP_response)
        FUNC_GOTO_ERROR(H5E_ARGS, H5E_BADVALUE, FAIL, "HTTP response buffer was NULL");
    if (!loc_info_out)
        FUNC_GOTO_ERROR(H5E_ARGS, H5E_BADVALUE, FAIL, "output buffer was NULL");
    if (!server_info)
        FUNC_GOTO_ERROR(H5E_ARGS, H5E_BADVALUE, FAIL, "server info was NULL");

    if (NULL == (parse_tree = yajl_tree_parse(HTTP_response, NULL, 0)))
        FUNC_GOTO_ERROR(H5E_OBJECT, H5E_PARSEERROR, FAIL, "parsing JSON failed");

    target_tree = parse_tree;

    /* If the response contains 'h5paths',
     * it may describe multiple objects. Needs to be unwrapped first. */
    if (NULL != yajl_tree_get(parse_tree, h5paths_keys, yajl_t_object)) {
        if (NULL == (target_tree = yajl_tree_get(parse_tree, h5paths_keys, yajl_t_object)))
            FUNC_GOTO_ERROR(H5E_OBJECT, H5E_PARSEERROR, FAIL, "can't parse h5paths object");

        /* Access the first object under h5paths */
        if (NULL == (path_name = target_tree->u.object.keys[0]))
            FUNC_GOTO_ERROR(H5E_OBJECT, H5E_PARSEERROR, FAIL, "parsed path name was NULL");

        const char *path_keys[] = {path_name, (const char *)0};

        if (NULL == (target_tree = yajl_tree_get(target_tree, path_keys, yajl_t_object)))
            FUNC_GOTO_ERROR(H5E_OBJECT, H5E_PARSEERROR, FAIL, "unable to parse object under path key");
    }
    /* Not all objects have a creationProperties field, so fail this gracefully */
    H5E_BEGIN_TRY
    {
        RV_parse_creation_properties_callback(target_tree, &GCPL_buf);
    }
    H5E_END_TRY

    if (GCPL_buf != NULL) {
        loc_info_out->GCPL_base64 = GCPL_buf;
    }

    /* Retrieve domain path */
    if (NULL == (key_obj = yajl_tree_get(target_tree, domain_keys, yajl_t_string)))
        FUNC_GOTO_ERROR(H5E_OBJECT, H5E_BADVALUE, FAIL, "failed to parse domain");

    if (!YAJL_IS_STRING(key_obj))
        FUNC_GOTO_ERROR(H5E_OBJECT, H5E_BADVALUE, FAIL, "returned domain is not a string");

    if (NULL == (found_domain.u.file.filepath_name = YAJL_GET_STRING(key_obj)))
        FUNC_GOTO_ERROR(H5E_OBJECT, H5E_BADVALUE, FAIL, "domain was NULL");

    /* Retrieve domain id */
    if (NULL == (key_obj = yajl_tree_get(target_tree, root_id_keys, yajl_t_string)))
        FUNC_GOTO_ERROR(H5E_OBJECT, H5E_BADVALUE, FAIL, "failed to parse domain id");

    if (!YAJL_IS_STRING(key_obj))
        FUNC_GOTO_ERROR(H5E_OBJECT, H5E_BADVALUE, FAIL, "returned domain id is not a string");

    if (NULL == (parsed_id_string = YAJL_GET_STRING(key_obj)))
        FUNC_GOTO_ERROR(H5E_OBJECT, H5E_BADVALUE, FAIL, "returned domain id is NULL");

    if (strlen(parsed_id_string) > URI_MAX_LENGTH)
        FUNC_GOTO_ERROR(H5E_OBJECT, H5E_BADVALUE, FAIL, "parsed domain id too large");

    if (NULL == strncpy(found_domain.URI, parsed_id_string, URI_MAX_LENGTH))
        FUNC_GOTO_ERROR(H5E_OBJECT, H5E_BADVALUE, FAIL, "failed to copy memory for domain id");

    is_external_domain =
        strcmp(found_domain.u.file.filepath_name, loc_info_out->domain->u.file.filepath_name);

    /* If retrieved domain is different than the domain through which this object
     * was accessed, replace the returned object's domain. */
    if (is_external_domain) {
        if (NULL == (new_domain = RV_calloc(sizeof(RV_object_t))))
            FUNC_GOTO_ERROR(H5E_CALLBACK, H5E_CANTALLOC, FAIL, "failed to allocate memory for new domain");

        memcpy(new_domain, &found_domain, sizeof(RV_object_t));

        /* Wait until after heap allocation to set self pointer */
        new_domain->domain   = new_domain;
        new_domain->obj_type = H5I_FILE;

        if (NULL ==
            (new_domain->u.file.filepath_name = RV_malloc(strlen(found_domain.u.file.filepath_name) + 1)))
            FUNC_GOTO_ERROR(H5E_CALLBACK, H5E_CANTALLOC, FAIL,
                            "failed to allocate memory for new domain path");

        strcpy(new_domain->u.file.filepath_name, found_domain.u.file.filepath_name);

        if ((new_domain->u.file.server_info.username = RV_malloc(strlen(server_info->username) + 1)) == NULL)
            FUNC_GOTO_ERROR(H5E_FILE, H5E_CANTALLOC, FAIL, "can't allocate space for copied username");

        strcpy(new_domain->u.file.server_info.username, server_info->username);

        if ((new_domain->u.file.server_info.password = RV_malloc(strlen(server_info->password) + 1)) == NULL)
            FUNC_GOTO_ERROR(H5E_FILE, H5E_CANTALLOC, FAIL, "can't allocate space for copied password");

        strcpy(new_domain->u.file.server_info.password, server_info->password);

        if ((new_domain->u.file.server_info.base_URL = RV_malloc(strlen(server_info->base_URL) + 1)) == NULL)
            FUNC_GOTO_ERROR(H5E_FILE, H5E_CANTALLOC, FAIL, "can't allocate space for copied URL");

        strcpy(new_domain->u.file.server_info.base_URL, server_info->base_URL);

        new_domain->u.file.intent              = loc_info_out->domain->u.file.intent;
        new_domain->u.file.fapl_id             = H5Pcopy(loc_info_out->domain->u.file.fapl_id);
        new_domain->u.file.fcpl_id             = H5Pcopy(loc_info_out->domain->u.file.fcpl_id);
        new_domain->u.file.ref_count           = 1;
        new_domain->u.file.server_info.version = found_domain.u.file.server_info.version;

        /* Allocate root "path" on heap for consistency with other RV_object_t types */
        if ((new_domain->handle_path = RV_malloc(2)) == NULL)
            FUNC_GOTO_ERROR(H5E_FILE, H5E_CANTALLOC, FAIL, "can't allocate space for filepath");

        strncpy(new_domain->handle_path, "/", 2);

        /* Assume that original domain and external domain have the same server version.
         * This will always be true unless it becomes possible for external links to point to
         * objects on different servers entirely. */
        memcpy(&new_domain->u.file.server_info.version, &loc_info_out->domain->u.file.server_info.version,
               sizeof(server_api_version));

        if (RV_file_close(loc_info_out->domain, H5P_DEFAULT, NULL) < 0)
            FUNC_GOTO_ERROR(H5E_FILE, H5E_CANTALLOC, FAIL, "failed to allocate memory for new domain path");

        loc_info_out->domain = new_domain;
    }

    /* URI */
    ret_value = RV_copy_object_URI_callback(HTTP_response, NULL, loc_info_out->URI);
done:
    if (parse_tree)
        yajl_tree_free(parse_tree);

    if ((ret_value < 0) && GCPL_buf) {
        RV_free(GCPL_buf);
        GCPL_buf                  = NULL;
        loc_info_out->GCPL_base64 = NULL;

        if (new_domain) {
            RV_free(new_domain->u.file.filepath_name);
            RV_free(new_domain->u.file.server_info.username);
            RV_free(new_domain->u.file.server_info.password);
            RV_free(new_domain->u.file.server_info.base_URL);
            RV_free(new_domain->handle_path);
            RV_free(new_domain);
        }
    }

    return ret_value;
} /* end RV_copy_object_loc_info_callback() */

/*-------------------------------------------------------------------------
 * Function:    RV_copy_link_name_by_index
 *
 * Purpose:     This callback is used to copy the name of an link
 *              in the server's response by index. It allocates heap memory for the name,
 *              and returns a pointer to the memory by callback_data_out.
 *
 * Return:      Non-negative on success/Negative on failure
 *
 * Programmer:  Matthew Larson
 *              May, 2023
 */
herr_t
RV_copy_link_name_by_index(char *HTTP_response, const void *callback_data_in, void *callback_data_out)
{
    yajl_val                 parse_tree = NULL, key_obj = NULL, link_obj = NULL;
    const char              *parsed_link_name   = NULL;
    char                    *parsed_link_buffer = NULL;
    const H5VL_loc_by_idx_t *idx_params         = (const H5VL_loc_by_idx_t *)callback_data_in;
    hsize_t                  index              = 0;
    char                   **link_name          = (char **)callback_data_out;
    const char              *curr_key           = NULL;
    herr_t                   ret_value          = SUCCEED;

    if (!idx_params)
        FUNC_GOTO_ERROR(H5E_ARGS, H5E_BADVALUE, FAIL, "given index params ptr was NULL");

    if (!link_name)
        FUNC_GOTO_ERROR(H5E_ARGS, H5E_BADVALUE, FAIL, "given link_name ptr was NULL");

    if (!HTTP_response)
        FUNC_GOTO_ERROR(H5E_ARGS, H5E_BADVALUE, FAIL, "HTTP response buffer was NULL");

    index = idx_params->n;

    if (NULL == (parse_tree = yajl_tree_parse(HTTP_response, NULL, 0)))
        FUNC_GOTO_ERROR(H5E_OBJECT, H5E_PARSEERROR, FAIL, "parsing JSON failed");

    if (NULL == (key_obj = yajl_tree_get(parse_tree, links_keys, yajl_t_array)))
        FUNC_GOTO_ERROR(H5E_OBJECT, H5E_PARSEERROR, FAIL, "failed to parse links");

    if (key_obj->u.array.len == 0)
        FUNC_GOTO_ERROR(H5E_OBJECT, H5E_PARSEERROR, FAIL, "parsed link array was empty");

    if (index >= key_obj->u.array.len)
        FUNC_GOTO_ERROR(H5E_OBJECT, H5E_PARSEERROR, FAIL, "requested link index was out of bounds");

    switch (idx_params->order) {
        case (H5_ITER_DEC):
            if (NULL == (link_obj = key_obj->u.array.values[key_obj->u.object.len - 1 - index]))
                FUNC_GOTO_ERROR(H5E_OBJECT, H5E_PARSEERROR, FAIL, "selected link was NULL");
            break;

        case (H5_ITER_NATIVE):
        case (H5_ITER_INC):
            if (NULL == (link_obj = key_obj->u.array.values[index]))
                FUNC_GOTO_ERROR(H5E_OBJECT, H5E_PARSEERROR, FAIL, "selected link was NULL");
            break;
        case (H5_ITER_N):
        case (H5_ITER_UNKNOWN):
        default: {
            FUNC_GOTO_ERROR(H5E_OBJECT, H5E_BADVALUE, FAIL, "invalid iteration order");
            break;
        }
    }

    /* Iterate through key/value pairs in link response to find name */
    for (size_t i = 0; i < link_obj->u.object.len; i++) {
        curr_key = link_obj->u.object.keys[i];
        if (!strcmp(curr_key, "title"))
            if (NULL == (parsed_link_name = YAJL_GET_STRING(link_obj->u.object.values[i])))
                FUNC_GOTO_ERROR(H5E_OBJECT, H5E_PARSEERROR, FAIL, "failed to get link name");
    }

    if (NULL == parsed_link_name)
        FUNC_GOTO_ERROR(H5E_OBJECT, H5E_PARSEERROR, FAIL, "server response didn't contain link name");

    if (NULL == (parsed_link_buffer = RV_malloc(strlen(parsed_link_name) + 1)))
        FUNC_GOTO_ERROR(H5E_OBJECT, H5E_PARSEERROR, FAIL, "failed to allocate memory for link name");

    memcpy(parsed_link_buffer, parsed_link_name, strlen(parsed_link_name) + 1);

    *link_name = parsed_link_buffer;

done:
    if (parse_tree)
        yajl_tree_free(parse_tree);

    if (ret_value < 0) {
        RV_free(parsed_link_buffer);
        parsed_link_buffer = NULL;
    }

    return ret_value;
} /* end RV_copy_link_name_by_index() */

/*-------------------------------------------------------------------------
 * Function:    RV_copy_attribute_name_by_index
 *
 * Purpose:     This callback is used to copy the name of an attribute
 *              in the server's response by index. It allocates heap memory for the name,
 *              and returns a pointer to the memory by callback_data_out.
 *
 * Return:      Non-negative on success/Negative on failure
 *
 * Programmer:  Matthew Larson
 *              May, 2023
 */
herr_t
RV_copy_attribute_name_by_index(char *HTTP_response, const void *callback_data_in, void *callback_data_out)
{
    yajl_val                 parse_tree           = NULL, key_obj;
    const char              *parsed_string        = NULL;
    char                    *parsed_string_buffer = NULL;
    const H5VL_loc_by_idx_t *idx_params           = (const H5VL_loc_by_idx_t *)callback_data_in;
    hsize_t                  index                = 0;
    char                   **attr_name            = (char **)callback_data_out;
    herr_t                   ret_value            = SUCCEED;

    if (!attr_name)
        FUNC_GOTO_ERROR(H5E_ARGS, H5E_BADVALUE, FAIL, "given attr_name was NULL");

    if (!HTTP_response)
        FUNC_GOTO_ERROR(H5E_ARGS, H5E_BADVALUE, FAIL, "HTTP response buffer was NULL");

    if (!idx_params)
        FUNC_GOTO_ERROR(H5E_ARGS, H5E_BADVALUE, FAIL, "given index params ptr was NULL");

    if (NULL == (parse_tree = yajl_tree_parse(HTTP_response, NULL, 0)))
        FUNC_GOTO_ERROR(H5E_OBJECT, H5E_PARSEERROR, FAIL, "parsing JSON failed");

    if (NULL == (key_obj = yajl_tree_get(parse_tree, attributes_keys, yajl_t_object)))
        FUNC_GOTO_ERROR(H5E_OBJECT, H5E_PARSEERROR, FAIL, "failed to parse attributes");

    if (key_obj->u.object.len == 0)
        FUNC_GOTO_ERROR(H5E_OBJECT, H5E_PARSEERROR, FAIL, "parsed attribute array was empty");

    if (index >= key_obj->u.object.len)
        FUNC_GOTO_ERROR(H5E_OBJECT, H5E_PARSEERROR, FAIL, "requested attribute index was out of bounds");

    index = idx_params->n;

    switch (idx_params->order) {

        case (H5_ITER_DEC):
            if (NULL == (parsed_string = key_obj->u.object.keys[key_obj->u.object.len - 1 - index]))
                FUNC_GOTO_ERROR(H5E_OBJECT, H5E_PARSEERROR, FAIL, "selected attribute had NULL name");
            break;

        case (H5_ITER_NATIVE):
        case (H5_ITER_INC): {
            if (NULL == (parsed_string = key_obj->u.object.keys[index]))
                FUNC_GOTO_ERROR(H5E_OBJECT, H5E_PARSEERROR, FAIL, "selected attribute had NULL name");
            break;
        }

        case (H5_ITER_N):
        case (H5_ITER_UNKNOWN):
        default: {
            FUNC_GOTO_ERROR(H5E_OBJECT, H5E_BADVALUE, FAIL, "invalid iteration order");
            break;
        }
    }

    if (NULL == (parsed_string_buffer = RV_malloc(strlen(parsed_string) + 1)))
        FUNC_GOTO_ERROR(H5E_OBJECT, H5E_PARSEERROR, FAIL, "failed to allocate memory for attribute name");

    memcpy(parsed_string_buffer, parsed_string, strlen(parsed_string) + 1);

    *attr_name = parsed_string_buffer;
done:
    if (parse_tree)
        yajl_tree_free(parse_tree);

    if (ret_value < 0) {
        RV_free(parsed_string_buffer);
        *attr_name = NULL;
    }

    return ret_value;
} /* end RV_copy_attribute_name_by_index() */

/*-------------------------------------------------------------------------
 * Function:    RV_parse_dataspace
 *
 * Purpose:     Given a JSON representation of an HDF5 dataspace, parse the
 *              JSON and set up an actual dataspace with a corresponding
 *              hid_t for use.
 *
 * Return:      Non-negative on success/Negative on failure
 *
 * Programmer:  Jordan Henderson
 *              May, 2017
 */
hid_t
RV_parse_dataspace(char *space)
{
    yajl_val    parse_tree = NULL, key_obj = NULL, target_tree = NULL;
    hsize_t    *space_dims     = NULL;
    hsize_t    *space_maxdims  = NULL;
    hid_t       dataspace      = FAIL;
    char       *dataspace_type = NULL;
    const char *path_name      = NULL;
    hid_t       ret_value      = FAIL;

#ifdef RV_CONNECTOR_DEBUG
    printf("-> Parsing dataspace from HTTP response\n\n");
#endif

    if (!space)
        FUNC_GOTO_ERROR(H5E_ARGS, H5E_BADVALUE, FAIL, "dataspace string buffer was NULL");

    if (NULL == (parse_tree = yajl_tree_parse(space, NULL, 0)))
        FUNC_GOTO_ERROR(H5E_DATASPACE, H5E_PARSEERROR, FAIL, "JSON parse tree creation failed");

    target_tree = parse_tree;

    /* If the response contains 'h5paths',
     * it may describe multiple objects. Needs to be unwrapped first. */
    if (NULL != yajl_tree_get(parse_tree, h5paths_keys, yajl_t_object)) {
        if (NULL == (key_obj = yajl_tree_get(parse_tree, h5paths_keys, yajl_t_object)))
            FUNC_GOTO_ERROR(H5E_OBJECT, H5E_PARSEERROR, FAIL, "can't parse h5paths object");

        /* Access the first object under h5paths */
        if (NULL == (path_name = key_obj->u.object.keys[0]))
            FUNC_GOTO_ERROR(H5E_OBJECT, H5E_PARSEERROR, FAIL, "parsed path name was NULL");

        const char *path_keys[] = {path_name, (const char *)0};

        if (NULL == (key_obj = yajl_tree_get(key_obj, path_keys, yajl_t_object)))
            FUNC_GOTO_ERROR(H5E_OBJECT, H5E_PARSEERROR, FAIL, "unable to parse object under path key");

        target_tree = key_obj;
    }

    /* Retrieve the Dataspace type */
    if (NULL == (key_obj = yajl_tree_get(target_tree, dataspace_class_keys, yajl_t_string)))
        FUNC_GOTO_ERROR(H5E_DATASPACE, H5E_PARSEERROR, FAIL, "can't retrieve dataspace class");

    if (NULL == (dataspace_type = YAJL_GET_STRING(key_obj)))
        FUNC_GOTO_ERROR(H5E_DATASPACE, H5E_PARSEERROR, FAIL, "can't retrieve dataspace class");

    /* Create the appropriate type of Dataspace */
    if (!strcmp(dataspace_type, "H5S_NULL")) {
#ifdef RV_CONNECTOR_DEBUG
        printf("-> NULL dataspace\n\n");
#endif

        if ((dataspace = H5Screate(H5S_NULL)) < 0)
            FUNC_GOTO_ERROR(H5E_DATASPACE, H5E_CANTCREATE, FAIL, "can't create null dataspace");
    } /* end if */
    else if (!strcmp(dataspace_type, "H5S_SCALAR")) {
#ifdef RV_CONNECTOR_DEBUG
        printf("-> SCALAR dataspace\n\n");
#endif

        if ((dataspace = H5Screate(H5S_SCALAR)) < 0)
            FUNC_GOTO_ERROR(H5E_DATASPACE, H5E_CANTCREATE, FAIL, "can't create scalar dataspace");
    } /* end if */
    else if (!strcmp(dataspace_type, "H5S_SIMPLE")) {
        yajl_val dims_obj = NULL, maxdims_obj = NULL;
        hbool_t  maxdims_specified = TRUE;
        size_t   i;

#ifdef RV_CONNECTOR_DEBUG
        printf("-> SIMPLE dataspace\n\n");
#endif

        if (NULL == (dims_obj = yajl_tree_get(target_tree, dataspace_dims_keys, yajl_t_array)))
            FUNC_GOTO_ERROR(H5E_DATASPACE, H5E_PARSEERROR, FAIL, "can't retrieve dataspace dims");

        /* Check to see whether the maximum dimension size is specified as part of the
         * dataspace's JSON representation
         */
        if (NULL == (maxdims_obj = yajl_tree_get(target_tree, dataspace_max_dims_keys, yajl_t_array)))
            maxdims_specified = FALSE;

        if (!YAJL_GET_ARRAY(dims_obj)->len)
            FUNC_GOTO_ERROR(H5E_DATASPACE, H5E_BADVALUE, FAIL, "0-sized dataspace dimensionality array");

        if (NULL == (space_dims = (hsize_t *)RV_malloc(YAJL_GET_ARRAY(dims_obj)->len * sizeof(*space_dims))))
            FUNC_GOTO_ERROR(H5E_DATASPACE, H5E_CANTALLOC, FAIL,
                            "can't allocate space for dataspace dimensionality array");

        if (maxdims_specified)
            if (NULL == (space_maxdims =
                             (hsize_t *)RV_malloc(YAJL_GET_ARRAY(maxdims_obj)->len * sizeof(*space_maxdims))))
                FUNC_GOTO_ERROR(H5E_DATASPACE, H5E_CANTALLOC, FAIL,
                                "can't allocate space for dataspace maximum dimensionality array");

        for (i = 0; i < dims_obj->u.array.len; i++) {
            long long val = YAJL_GET_INTEGER(dims_obj->u.array.values[i]);

            space_dims[i] = (hsize_t)val;

            if (maxdims_specified) {
                val = YAJL_GET_INTEGER(maxdims_obj->u.array.values[i]);

                space_maxdims[i] = (val == 0) ? H5S_UNLIMITED : (hsize_t)val;
            } /* end if */
        }     /* end for */

#ifdef RV_CONNECTOR_DEBUG
        printf("-> Creating simple dataspace\n");
        printf("-> Dims: [ ");
        for (i = 0; i < dims_obj->u.array.len; i++) {
            if (i > 0)
                printf(", ");
            printf("%llu", space_dims[i]);
        }
        printf(" ]\n\n");
        if (maxdims_specified) {
            printf("-> MaxDims: [ ");
            for (i = 0; i < maxdims_obj->u.array.len; i++) {
                if (i > 0)
                    printf(", ");
                printf("%llu", space_maxdims[i]);
            }
            printf(" ]\n\n");
        }
#endif

        if ((dataspace = H5Screate_simple((int)dims_obj->u.array.len, space_dims, space_maxdims)) < 0)
            FUNC_GOTO_ERROR(H5E_DATASPACE, H5E_CANTCREATE, FAIL, "can't create simple dataspace");
    } /* end if */

    ret_value = dataspace;

done:
    if (space_dims)
        RV_free(space_dims);
    if (space_maxdims)
        RV_free(space_maxdims);

    if (parse_tree)
        yajl_tree_free(parse_tree);

    return ret_value;
} /* end RV_parse_dataspace() */

/*-------------------------------------------------------------------------
 * Function:    RV_convert_dataspace_shape_to_JSON
 *
 * Purpose:     Given an HDF5 dataspace, converts the shape and maximum
 *              dimension size of the dataspace into JSON. The resulting
 *              string buffers must be freed by the caller, else memory
 *              will be leaked.
 *
 * Return:      Non-negative on success, negative on failure
 *
 * Programmer:  Jordan Henderson
 *              March, 2017
 */
herr_t
RV_convert_dataspace_shape_to_JSON(hid_t space_id, char **shape_body, char **maxdims_body)
{
    H5S_class_t space_type;
    ptrdiff_t   buf_ptrdiff;
    hsize_t    *dims               = NULL;
    hsize_t    *maxdims            = NULL;
    char       *shape_out_string   = NULL;
    char       *maxdims_out_string = NULL;
    herr_t      ret_value          = SUCCEED;

#ifdef RV_CONNECTOR_DEBUG
    printf("-> Converting dataspace to JSON representation\n\n");
#endif

    if (H5S_NO_CLASS == (space_type = H5Sget_simple_extent_type(space_id)))
        FUNC_GOTO_ERROR(H5E_DATASPACE, H5E_BADVALUE, FAIL, "invalid dataspace");

    /* Scalar dataspaces operate upon the assumption that if no shape
     * is specified in the request body during the creation of an object,
     * the server will create the object with a scalar dataspace.
     */
    if (H5S_SCALAR == space_type)
        FUNC_GOTO_DONE(SUCCEED);

    /* Allocate space for each buffer */
    if (shape_body)
        if (NULL == (shape_out_string = (char *)RV_malloc(DATASPACE_SHAPE_BUFFER_DEFAULT_SIZE)))
            FUNC_GOTO_ERROR(H5E_DATASPACE, H5E_CANTALLOC, FAIL,
                            "can't allocate space for dataspace shape buffer");
    if (H5S_NULL != space_type) {
        if (maxdims_body)
            if (NULL == (maxdims_out_string = (char *)RV_malloc(DATASPACE_SHAPE_BUFFER_DEFAULT_SIZE)))
                FUNC_GOTO_ERROR(H5E_DATASPACE, H5E_CANTALLOC, FAIL,
                                "can't allocate space for dataspace maximum dimension size buffer");
    } /* end if */

    /* Ensure that both buffers are NUL-terminated */
    if (shape_out_string)
        *shape_out_string = '\0';
    if (maxdims_out_string)
        *maxdims_out_string = '\0';

    switch (space_type) {
        case H5S_NULL: {
            const char *const null_str                  = "\"shape\": \"H5S_NULL\"";
            size_t            null_strlen               = strlen(null_str);
            size_t            shape_out_string_curr_len = DATASPACE_SHAPE_BUFFER_DEFAULT_SIZE;

            CHECKED_REALLOC_NO_PTR(shape_out_string, shape_out_string_curr_len, null_strlen + 1,
                                   H5E_DATASPACE, FAIL);

            strncat(shape_out_string, null_str, null_strlen);
            break;
        } /* H5S_NULL */

        case H5S_SIMPLE: {
            const char *const shape_key                   = "\"shape\": [";
            const char *const maxdims_key                 = "\"maxdims\": [";
            size_t            shape_out_string_curr_len   = DATASPACE_SHAPE_BUFFER_DEFAULT_SIZE;
            size_t            maxdims_out_string_curr_len = DATASPACE_SHAPE_BUFFER_DEFAULT_SIZE;
            size_t            i;
            char             *shape_out_string_curr_pos   = shape_out_string;
            char             *maxdims_out_string_curr_pos = maxdims_out_string;
            int               space_ndims;
            int               bytes_printed;

            if ((space_ndims = H5Sget_simple_extent_ndims(space_id)) < 0)
                FUNC_GOTO_ERROR(H5E_DATASPACE, H5E_CANTGET, FAIL,
                                "can't get number of dimensions in dataspace");
            if (!space_ndims)
                FUNC_GOTO_ERROR(H5E_DATASPACE, H5E_BADVALUE, FAIL, "0-dimension dataspace");

            if (shape_out_string)
                if (NULL == (dims = (hsize_t *)RV_malloc((size_t)space_ndims * sizeof(*dims))))
                    FUNC_GOTO_ERROR(H5E_DATASPACE, H5E_CANTALLOC, FAIL,
                                    "can't allocate memory for dataspace dimensions");

            if (maxdims_out_string)
                if (NULL == (maxdims = (hsize_t *)RV_malloc((size_t)space_ndims * sizeof(*dims))))
                    FUNC_GOTO_ERROR(H5E_DATASPACE, H5E_CANTALLOC, FAIL,
                                    "can't allocate memory for dataspace maximum dimension sizes");

            if (H5Sget_simple_extent_dims(space_id, dims, maxdims) < 0)
                FUNC_GOTO_ERROR(H5E_DATASPACE, H5E_CANTGET, FAIL,
                                "can't retrieve dataspace dimensions and maximum dimension sizes");

            /* Add the JSON key prefixes to their respective buffers */
            if (shape_out_string) {
                size_t shape_key_len = strlen(shape_key);

                CHECKED_REALLOC_NO_PTR(shape_out_string, shape_out_string_curr_len, shape_key_len + 1,
                                       H5E_DATASPACE, FAIL);
                strncat(shape_out_string_curr_pos, shape_key, shape_key_len);
                shape_out_string_curr_pos += shape_key_len;
            } /* end if */

            if (maxdims_out_string) {
                size_t maxdims_key_len = strlen(maxdims_key);

                CHECKED_REALLOC_NO_PTR(maxdims_out_string, maxdims_out_string_curr_len, maxdims_key_len + 1,
                                       H5E_DATASPACE, FAIL);
                strncat(maxdims_out_string_curr_pos, maxdims_key, maxdims_key_len);
                maxdims_out_string_curr_pos += maxdims_key_len;
            } /* end if */

            /* For each dimension, append values to the respective string buffers according to
             * the dimension size and maximum dimension size of each dimension.
             */
            for (i = 0; i < (size_t)space_ndims; i++) {
                /* Check whether the shape and maximum dimension size string buffers
                 * need to be grown before appending the values for the next dimension
                 * into the buffers */
                if (shape_out_string) {
                    buf_ptrdiff = shape_out_string_curr_pos - shape_out_string;
                    if (buf_ptrdiff < 0)
                        FUNC_GOTO_ERROR(H5E_INTERNAL, H5E_BADVALUE, FAIL,
                                        "unsafe cast: dataspace buffer pointer difference was negative - "
                                        "this should not happen!");

                    size_t shape_out_string_new_len = (size_t)buf_ptrdiff + MAX_NUM_LENGTH + 1;

                    CHECKED_REALLOC(shape_out_string, shape_out_string_curr_len, shape_out_string_new_len,
                                    shape_out_string_curr_pos, H5E_DATASPACE, FAIL);

                    if ((bytes_printed = snprintf(shape_out_string_curr_pos,
                                                  shape_out_string_new_len - (size_t)buf_ptrdiff,
                                                  "%s%" PRIuHSIZE, i > 0 ? "," : "", dims[i])) < 0)
                        FUNC_GOTO_ERROR(H5E_DATASPACE, H5E_SYSERRSTR, FAIL, "snprintf error");
                    shape_out_string_curr_pos += bytes_printed;
                } /* end if */

                if (maxdims_out_string) {
                    buf_ptrdiff = maxdims_out_string_curr_pos - maxdims_out_string;
                    if (buf_ptrdiff < 0)
                        FUNC_GOTO_ERROR(H5E_INTERNAL, H5E_BADVALUE, FAIL,
                                        "unsafe cast: dataspace buffer pointer difference was negative - "
                                        "this should not happen!");

                    size_t maxdims_out_string_new_len = (size_t)buf_ptrdiff + MAX_NUM_LENGTH + 1;

                    CHECKED_REALLOC(maxdims_out_string, maxdims_out_string_curr_len,
                                    maxdims_out_string_new_len, maxdims_out_string_curr_pos, H5E_DATASPACE,
                                    FAIL);

                    /* According to the server specification, unlimited dimension extents should be specified
                     * as having a maxdims entry of '0'
                     */
                    if (H5S_UNLIMITED == maxdims[i]) {
                        if (i > 0)
                            strcat(maxdims_out_string_curr_pos++, ",");
                        strcat(maxdims_out_string_curr_pos++, "0");
                    } /* end if */
                    else {
                        if ((bytes_printed =
                                 snprintf(maxdims_out_string_curr_pos,
                                          maxdims_out_string_new_len - (size_t)maxdims_out_string_curr_pos,
                                          "%s%" PRIuHSIZE, i > 0 ? "," : "", maxdims[i])) < 0)
                            FUNC_GOTO_ERROR(H5E_DATASPACE, H5E_SYSERRSTR, FAIL, "snprintf error");
                        maxdims_out_string_curr_pos += bytes_printed;
                    } /* end else */
                }     /* end if */
            }         /* end for */

            if (shape_out_string)
                strcat(shape_out_string_curr_pos++, "]");
            if (maxdims_out_string)
                strcat(maxdims_out_string_curr_pos++, "]");

            break;
        } /* H5S_SIMPLE */

        case H5S_SCALAR: /* Should have already been handled above */
        case H5S_NO_CLASS:
        default:
            FUNC_GOTO_ERROR(H5E_DATASPACE, H5E_BADVALUE, FAIL, "invalid dataspace type");
    } /* end switch */

done:
    if (ret_value >= 0) {
        if (shape_body)
            *shape_body = shape_out_string;
        if (maxdims_body)
            *maxdims_body = maxdims_out_string;

#ifdef RV_CONNECTOR_DEBUG
        if (shape_out_string)
            printf("-> Dataspace dimensions:\n%s\n\n", shape_out_string);
        if (maxdims_out_string)
            printf("-> Dataspace maximum dimensions:\n%s\n\n", maxdims_out_string);
#endif
    } /* end if */
    else {
        if (maxdims_out_string)
            RV_free(maxdims_out_string);
        if (shape_out_string)
            RV_free(shape_out_string);
    } /* end else */

    if (maxdims)
        RV_free(maxdims);
    if (dims)
        RV_free(dims);

    return ret_value;
} /* end RV_convert_dataspace_shape_to_JSON() */

/*-------------------------------------------------------------------------
 * Function:    RV_base64_encode
 *
 * Purpose:     A helper function to base64 encode the given buffer. This
 *              is used specifically when dealing with writing data to a
 *              dataset using a point selection, and when sending plist
 *              information to the server.
 *
 * Return:      Non-negative on success/Negative on failure
 *
 * Programmer:  Jordan Henderson
 *              January, 2018
 */
herr_t
RV_base64_encode(const void *in, size_t in_size, char **out, size_t *out_size)
{
    const uint8_t *buf       = (const uint8_t *)in;
    const char     charset[] = "ABCDEFGHIJKLMNOPQRSTUVWXYZabcdefghijklmnopqrstuvwxyz0123456789+/";
    uint32_t       three_byte_set;
    uint8_t        c0, c1, c2, c3;
    size_t         i;
    size_t         nalloc;
    size_t         out_index = 0;
    int            npad;
    herr_t         ret_value = SUCCEED;

    if (!in)
        FUNC_GOTO_ERROR(H5E_ARGS, H5E_BADVALUE, FAIL, "input buffer pointer was NULL");
    if (!out)
        FUNC_GOTO_ERROR(H5E_ARGS, H5E_BADVALUE, FAIL, "output buffer pointer was NULL");

    /* If the caller has specified a 0-sized buffer, allocate one and set nalloc
     * so that the following 'nalloc *= 2' calls don't result in 0-sized
     * allocations.
     */
    if (!out_size || (out_size && !*out_size)) {
        nalloc = BASE64_ENCODE_DEFAULT_BUFFER_SIZE;
        if (NULL == (*out = (char *)RV_malloc(nalloc)))
            FUNC_GOTO_ERROR(H5E_RESOURCE, H5E_CANTALLOC, FAIL,
                            "can't allocate space for base64-encoding output buffer");
    } /* end if */
    else
        nalloc = *out_size;

    for (i = 0; i < in_size; i += 3) {
        three_byte_set = ((uint32_t)buf[i]) << 16;

        if (i + 1 < in_size)
            three_byte_set += ((uint32_t)buf[i + 1]) << 8;

        if (i + 2 < in_size)
            three_byte_set += buf[i + 2];

        /* Split 3-byte number into four 6-bit groups for encoding */
        c0 = (uint8_t)(three_byte_set >> 18) & 0x3f;
        c1 = (uint8_t)(three_byte_set >> 12) & 0x3f;
        c2 = (uint8_t)(three_byte_set >> 6) & 0x3f;
        c3 = (uint8_t)three_byte_set & 0x3f;

        CHECKED_REALLOC_NO_PTR(*out, nalloc, out_index + 2, H5E_RESOURCE, FAIL);

        (*out)[out_index++] = charset[c0];
        (*out)[out_index++] = charset[c1];

        if (i + 1 < in_size) {
            CHECKED_REALLOC_NO_PTR(*out, nalloc, out_index + 1, H5E_RESOURCE, FAIL);

            (*out)[out_index++] = charset[c2];
        } /* end if */

        if (i + 2 < in_size) {
            CHECKED_REALLOC_NO_PTR(*out, nalloc, out_index + 1, H5E_RESOURCE, FAIL);

            (*out)[out_index++] = charset[c3];
        } /* end if */
    }     /* end for */

    /* Add trailing padding when out_index does not fall on the beginning of a 4-byte set */
    npad = (4 - (out_index % 4)) % 4;
    while (npad) {
        CHECKED_REALLOC_NO_PTR(*out, nalloc, out_index + 1, H5E_RESOURCE, FAIL);

        (*out)[out_index++] = '=';

        npad--;
    } /* end while */

    CHECKED_REALLOC_NO_PTR(*out, nalloc, out_index + 1, H5E_RESOURCE, FAIL);

    (*out)[out_index] = '\0';

    if (out_size)
        *out_size = out_index;

done:
    return ret_value;
} /* end RV_base64_encode() */

/*-------------------------------------------------------------------------
 * Function:    RV_base64_decode
 *
 * Purpose:     A helper function to base64 decode the given buffer. This
 *              is used specifically when dealing with writing data to a
 *              dataset using a point selection, and when sending plist
 *              information to the server.
 *
 * Return:      Non-negative on success/Negative on failure
 *
 * Programmer:  Matthew Larson
 *              May, 2023
 */
herr_t
RV_base64_decode(const char *in, size_t in_size, char **out, size_t *out_size)
{
    const uint8_t *buf       = (const uint8_t *)in;
    const char     charset[] = "ABCDEFGHIJKLMNOPQRSTUVWXYZabcdefghijklmnopqrstuvwxyz0123456789-_";
    uint32_t       four_byte_set;
    uint8_t        c0, c1, c2, c3;
    size_t         nalloc    = 0;
    size_t         out_index = 0;
    herr_t         ret_value = SUCCEED;

    if (!in)
        FUNC_GOTO_ERROR(H5E_ARGS, H5E_BADVALUE, FAIL, "input buffer pointer was NULL");
    if (!out)
        FUNC_GOTO_ERROR(H5E_ARGS, H5E_BADVALUE, FAIL, "output buffer pointer was NULL");

    /* If the caller has specified a 0-sized buffer, allocate one and set nalloc
     * so that the following 'nalloc *= 2' calls don't result in 0-sized
     * allocations.
     */
    if (!out_size || (out_size && !*out_size)) {
        nalloc = BASE64_ENCODE_DEFAULT_BUFFER_SIZE;
        if (NULL == (*out = (char *)RV_malloc(nalloc)))
            FUNC_GOTO_ERROR(H5E_RESOURCE, H5E_CANTALLOC, FAIL,
                            "can't allocate space for base64-encoding output buffer");
    } /* end if */
    else
        nalloc = *out_size;

    for (size_t i = 0; i < in_size; i += 4) {
        four_byte_set = ((uint32_t)buf[i]) << 24;

        if (i + 1 < in_size)
            four_byte_set += ((uint32_t)buf[i + 1]) << 16;

        if (i + 2 < in_size)
            four_byte_set += ((uint32_t)buf[i + 2]) << 8;

        if (i + 3 < in_size)
            four_byte_set += ((uint32_t)buf[i + 3]);

        if (((char)buf[i + 3]) == '=') {
            /* Two characters of padding */

            /* Ignore last two padding chars */
            c0 = (uint8_t)(four_byte_set >> 24);
            c1 = (uint8_t)(four_byte_set >> 16);

            c0 = (uint8_t)(strchr(charset, c0) - charset);
            c1 = (uint8_t)(strchr(charset, c1) - charset);

            four_byte_set = (((uint32_t)c0) << 6) | (((uint32_t)c1) << 0);

            /* Remove 4 trailing bits due to padding */
            four_byte_set = four_byte_set >> 4;

            c0 = (uint8_t)(four_byte_set >> 8);
            c1 = (uint8_t)(four_byte_set >> 0);

            CHECKED_REALLOC_NO_PTR(*out, nalloc, out_index + 1, H5E_RESOURCE, FAIL);
            (*out)[out_index++] = (char)c1;
        }
        else if (((char)buf[i + 2]) == '=') {
            /* One character of padding */

            /* Ignore last one padding char */
            c0 = (uint8_t)(four_byte_set >> 24);
            c1 = (uint8_t)(four_byte_set >> 16);
            c2 = (uint8_t)(four_byte_set >> 8);

            c0 = (uint8_t)(strchr(charset, c0) - charset);
            c1 = (uint8_t)(strchr(charset, c1) - charset);
            c2 = (uint8_t)(strchr(charset, c2) - charset);

            four_byte_set = (((uint32_t)c0) << 12) | (((uint32_t)c1) << 6) | (((uint32_t)c2) << 0);

            /* Remove 2 trailing bits due to padding */
            four_byte_set = four_byte_set >> 2;

            c0 = (uint8_t)(four_byte_set >> 16);
            c1 = (uint8_t)(four_byte_set >> 8);
            c2 = (uint8_t)(four_byte_set >> 0);

            CHECKED_REALLOC_NO_PTR(*out, nalloc, out_index + 2, H5E_RESOURCE, FAIL);
            (*out)[out_index++] = (char)c1;
            (*out)[out_index++] = (char)c2;
        }
        else {
            /* 0 bytes of padding */
            c0 = (uint8_t)(four_byte_set >> 24);
            c1 = (uint8_t)(four_byte_set >> 16);
            c2 = (uint8_t)(four_byte_set >> 8);
            c3 = (uint8_t)(four_byte_set >> 0);

            c0 = (uint8_t)(strchr(charset, c0) - charset);
            c1 = (uint8_t)(strchr(charset, c1) - charset);
            c2 = (uint8_t)(strchr(charset, c2) - charset);
            c3 = (uint8_t)(strchr(charset, c3) - charset);

            four_byte_set = (((uint32_t)c0) << 18) | (((uint32_t)c1) << 12) | (((uint32_t)c2) << 6) |
                            (((uint32_t)c3) << 0);

            c0 = (uint8_t)(four_byte_set >> 24);
            c1 = (uint8_t)(four_byte_set >> 16);
            c2 = (uint8_t)(four_byte_set >> 8);
            c3 = (uint8_t)(four_byte_set >> 0);

            CHECKED_REALLOC_NO_PTR(*out, nalloc, out_index + 3, H5E_RESOURCE, FAIL);
            (*out)[out_index++] = (char)c1;
            (*out)[out_index++] = (char)c2;
            (*out)[out_index++] = (char)c3;
        }
    } /* end for */

    (*out)[out_index++] = '\0';

    if (out_size)
        *out_size = out_index;
done:
    return ret_value;
} /* end RV_base64_decode() */

/* Helper function to store the version of the external HSDS server */
herr_t
RV_parse_server_version(char *HTTP_response, const void *callback_data_in, void *callback_data_out)
{
    yajl_val            parse_tree     = NULL, key_obj;
    herr_t              ret_value      = SUCCEED;
    server_api_version *server_version = (server_api_version *)callback_data_out;

    char *version_response = NULL;
    char *version_field    = NULL;
    char *saveptr;
    int   numeric_version_field = 0;

#ifdef RV_CONNECTOR_DEBUG
    printf("-> Retrieving server version from server's HTTP response\n\n");
#endif

    if (!HTTP_response)
        FUNC_GOTO_ERROR(H5E_ARGS, H5E_BADVALUE, FAIL, "HTTP response buffer was NULL");

    if (!server_version)
        FUNC_GOTO_ERROR(H5E_ARGS, H5E_BADVALUE, FAIL, "server version buffer was NULL");

    if (NULL == (parse_tree = yajl_tree_parse(HTTP_response, NULL, 0)))
        FUNC_GOTO_ERROR(H5E_OBJECT, H5E_PARSEERROR, FAIL, "parsing JSON failed");

    /* Retrieve version */
    if (NULL == (key_obj = yajl_tree_get(parse_tree, server_version_keys, yajl_t_string)))
        FUNC_GOTO_ERROR(H5E_OBJECT, H5E_BADVALUE, FAIL, "failed to parse server version");

    if (!YAJL_IS_STRING(key_obj))
        FUNC_GOTO_ERROR(H5E_OBJECT, H5E_BADVALUE, FAIL, "parsed server version is not a string");

    if (NULL == (version_response = YAJL_GET_STRING(key_obj)))
        FUNC_GOTO_ERROR(H5E_OBJECT, H5E_BADVALUE, FAIL, "server version was NULL");

    /* Parse server version into struct */
    if (NULL == (version_field = strtok_r(version_response, ".", &saveptr)))
        FUNC_GOTO_ERROR(H5E_OBJECT, H5E_BADVALUE, FAIL, "server major version field was NULL");

    if ((numeric_version_field = (int)strtol(version_field, NULL, 10)) < 0)
        FUNC_GOTO_ERROR(H5E_OBJECT, H5E_BADVALUE, FAIL, "invalid server major version");

    server_version->major = (size_t)numeric_version_field;

    if (NULL == (version_field = strtok_r(NULL, ".", &saveptr)))
        FUNC_GOTO_ERROR(H5E_OBJECT, H5E_BADVALUE, FAIL, "server minor version field was NULL");

    if ((numeric_version_field = (int)strtol(version_field, NULL, 10)) < 0)
        FUNC_GOTO_ERROR(H5E_OBJECT, H5E_BADVALUE, FAIL, "invalid server minor version");

    server_version->minor = (size_t)numeric_version_field;

    if (NULL == (version_field = strtok_r(NULL, ".", &saveptr)))
        FUNC_GOTO_ERROR(H5E_OBJECT, H5E_BADVALUE, FAIL, "server patch version field was NULL");

    if ((numeric_version_field = (int)strtol(version_field, NULL, 10)) < 0)
        FUNC_GOTO_ERROR(H5E_OBJECT, H5E_BADVALUE, FAIL, "invalid server patch version");

    server_version->patch = (size_t)numeric_version_field;

done:
    if (parse_tree)
        yajl_tree_free(parse_tree);

    return ret_value;
}

/* Helper function to parse a non-domain object's allocated size from server response */
herr_t
RV_parse_allocated_size_cb(char *HTTP_response, void *callback_data_in, void *callback_data_out)
{
    yajl_val parse_tree = NULL, key_obj = NULL;
    herr_t   ret_value      = SUCCEED;
    size_t  *allocated_size = (size_t *)callback_data_out;

#ifdef RV_CONNECTOR_DEBUG
    printf("-> Retrieving allocated size from server's HTTP response\n\n");
#endif

    if (!HTTP_response)
        FUNC_GOTO_ERROR(H5E_ARGS, H5E_BADVALUE, FAIL, "HTTP response buffer was NULL");

    if (!allocated_size)
        FUNC_GOTO_ERROR(H5E_ARGS, H5E_BADVALUE, FAIL, "allocated size pointer was NULL");

    if (NULL == (parse_tree = yajl_tree_parse(HTTP_response, NULL, 0)))
        FUNC_GOTO_ERROR(H5E_OBJECT, H5E_PARSEERROR, FAIL, "parsing JSON failed");

    /* Retrieve size */
    if (NULL == (key_obj = yajl_tree_get(parse_tree, allocated_size_keys, yajl_t_number)))
        FUNC_GOTO_ERROR(H5E_OBJECT, H5E_PARSEERROR, FAIL, "failed to parse allocated size");

    if (!YAJL_IS_INTEGER(key_obj))
        FUNC_GOTO_ERROR(H5E_OBJECT, H5E_BADVALUE, FAIL, "parsed allocated size is not an integer");

    if (YAJL_GET_INTEGER(key_obj) < 0)
        FUNC_GOTO_ERROR(H5E_OBJECT, H5E_BADVALUE, FAIL, "parsed allocated size was negative");

    *allocated_size = (size_t)YAJL_GET_INTEGER(key_obj);
done:
    if (parse_tree)
        yajl_tree_free(parse_tree);

    return ret_value;
}

/*-------------------------------------------------------------------------
 * Function:    RV_set_object_type_header
 *
 * Purpose:     Helper function to turn an object type into a string for
 *              a request to the server. Requires the address of a pointer
 *              to return the string. The given pointer should not point at
 *              any allocated memory, as its old value is overwritten.
 *
 * Return:      Non-negative on success/Negative on failure
 *
 * Programmer:  Matthew Larson
 *              May, 2023
 */
herr_t
RV_set_object_type_header(H5I_type_t parent_obj_type, const char **parent_obj_type_header)
{
    herr_t ret_value = SUCCEED;

    if (!parent_obj_type_header)
        FUNC_GOTO_ERROR(H5E_OBJECT, H5E_BADVALUE, FAIL, "given parent object type header pointer was NULL");

    switch (parent_obj_type) {
        case H5I_FILE:
        case H5I_GROUP:
            *parent_obj_type_header = "groups";
            break;
        case H5I_DATATYPE:
            *parent_obj_type_header = "datatypes";
            break;
        case H5I_DATASET:
            *parent_obj_type_header = "datasets";
            break;
        case H5I_ATTR:
        case H5I_UNINIT:
        case H5I_BADID:
        case H5I_DATASPACE:
        case H5I_VFL:
        case H5I_VOL:
        case H5I_GENPROP_CLS:
        case H5I_GENPROP_LST:
        case H5I_ERROR_CLASS:
        case H5I_ERROR_MSG:
        case H5I_ERROR_STACK:
        case H5I_NTYPES:
        default:
            FUNC_GOTO_ERROR(H5E_OBJECT, H5E_BADVALUE, FAIL, "parent object not a group, datatype or dataset");
    }
done:
    return (ret_value);
} /* end RV_set_object_type_header */

/* Return the index of the curl handle into the array of handles */
herr_t
RV_get_index_of_matching_handle(dataset_transfer_info *transfer_info, size_t count, CURL *handle,
                                size_t *handle_index)
{
    herr_t ret_value = SUCCEED;

    if (!handle)
        FUNC_GOTO_ERROR(H5E_DATASET, H5E_BADVALUE, FAIL, "cURL handle provided for index match is NULL");

    *handle_index = count + 1;

    for (size_t i = 0; i < count; i++) {
        /* May have been cleaned up early after successful request */
        if (!transfer_info[i].curl_easy_handle) {
            continue;
        }

        if (transfer_info[i].curl_easy_handle == handle) {
            *handle_index = i;
            break;
        }
    }
done:
    return ret_value;
}

herr_t
RV_curl_multi_perform(CURL *curl_multi_handle, dataset_transfer_info *transfer_info, size_t count)
{

    herr_t         ret_value               = SUCCEED;
    int            num_still_running       = 0;
    int            num_prev_running        = 0;
    int            num_curlm_msgs          = 0;
    int            events_occurred         = 0;
    CURLMsg       *curl_multi_msg          = NULL;
    CURL         **failed_handles_to_retry = NULL;
    size_t         fail_count              = 0;
    size_t         succeed_count           = 0;
    size_t         num_finished            = 0;
    size_t         handle_index            = 0;
    fd_set         fdread;
    fd_set         fdwrite;
    fd_set         fdexcep;
    int            maxfd      = -1;
    long           timeout_ms = 0;
    struct timeval timeout;

    if ((failed_handles_to_retry = calloc(count, sizeof(CURL *))) == NULL)
        FUNC_GOTO_ERROR(H5E_DATASET, H5E_CANTALLOC, FAIL,
                        "can't allocate space for cURL headers to be retried");
    /*
    Lowers CPU usage dramatically, but also vastly increases time taken for requests to local storage
    when the number of datasets is small.
    struct timespec delay;
    delay.tv_sec  = 0;
    delay.tv_nsec = DELAY_BETWEEN_HANDLE_CHECKS;
    */

    memset(failed_handles_to_retry, 0, sizeof(CURL *) * count);

    do {
        maxfd           = -1;
        fail_count      = 0;
        succeed_count   = 0;
        timeout_ms      = 0;
        timeout.tv_sec  = 0;
        timeout.tv_usec = 0;

        if (CURLM_OK != curl_multi_timeout(curl_multi_handle, &timeout_ms))
            FUNC_GOTO_ERROR(H5E_DATASET, H5E_CANTGET, FAIL, "unable to get curl timeout");

        timeout_ms = ((timeout_ms < 0) || (timeout_ms > DEFAULT_POLL_TIMEOUT_MS)) ? DEFAULT_POLL_TIMEOUT_MS
                                                                                  : timeout_ms;

        timeout.tv_sec  = timeout_ms / 1000;
        timeout.tv_usec = (timeout_ms % 1000) * 1000;

        FD_ZERO(&fdread);
        FD_ZERO(&fdwrite);
        FD_ZERO(&fdexcep);

        if (CURLM_OK != curl_multi_fdset(curl_multi_handle, &fdread, &fdwrite, &fdexcep, &maxfd))
            FUNC_GOTO_ERROR(H5E_DATASET, H5E_CANTGET, FAIL, "unable to get curl fd set");

        if (maxfd != -1)
            select(maxfd + 1, &fdread, &fdwrite, &fdexcep, &timeout);

        if (CURLM_OK != curl_multi_perform(curl_multi_handle, &num_still_running))
            FUNC_GOTO_ERROR(H5E_DATASET, H5E_WRITEERROR, FAIL, "cURL multi perform error");

        while ((num_prev_running != num_still_running) &&
               (curl_multi_msg = curl_multi_info_read(curl_multi_handle, &num_curlm_msgs))) {
            long response_code;

            if (curl_multi_msg && (curl_multi_msg->msg == CURLMSG_DONE)) {
                if (CURLE_OK !=
                    curl_easy_getinfo(curl_multi_msg->easy_handle, CURLINFO_RESPONSE_CODE, &response_code))
                    FUNC_GOTO_ERROR(H5E_DATASET, H5E_WRITEERROR, FAIL, "can't get HTTP response code");

                /* Gracefully handle 503 Error, which can result from sending too many simultaneous
                 * requests */
                if (response_code == 503) {

                    if (RV_get_index_of_matching_handle(transfer_info, count, curl_multi_msg->easy_handle,
                                                        &handle_index) < 0)
                        FUNC_GOTO_ERROR(H5E_DATASET, H5E_WRITEERROR, FAIL,
                                        "can't get handle information for retry");

                    /* Restart request next time for writes */
                    if (transfer_info[handle_index].transfer_type == WRITE)
                        transfer_info[handle_index].u.write_info.uinfo.bytes_sent = 0;
                    /* Restart request next time for reads */
                    transfer_info[handle_index].resp_buffer.curr_buf_ptr =
                        transfer_info[handle_index].resp_buffer.buffer;

                    if (CURLM_OK != curl_multi_remove_handle(curl_multi_handle, curl_multi_msg->easy_handle))
                        FUNC_GOTO_ERROR(H5E_DATASET, H5E_WRITEERROR, FAIL,
                                        "failed to remove denied cURL handle");

                    /* Identify the handle by its original index */
                    failed_handles_to_retry[handle_index] = curl_multi_msg->easy_handle;

                    struct timespec tms;

                    clock_gettime(CLOCK_MONOTONIC, &tms);

                    transfer_info[handle_index].time_of_fail =
                        (size_t)tms.tv_sec * 1000 * 1000 * 1000 + (size_t)tms.tv_nsec;

                    transfer_info[handle_index].current_backoff_duration =
                        (transfer_info[handle_index].current_backoff_duration == 0)
                            ? BACKOFF_INITIAL_DURATION
                            : (size_t)((double)transfer_info[handle_index].current_backoff_duration *
                                       BACKOFF_SCALE_FACTOR);

                    /* Randomize time to avoid doing all retry attempts at once */
                    int random_factor = rand();
                    transfer_info[handle_index].current_backoff_duration =
                        (size_t)((double)transfer_info[handle_index].current_backoff_duration *
                                 (1.0 + ((double)random_factor / (double)RAND_MAX)));

                    if (transfer_info[handle_index].current_backoff_duration >= BACKOFF_MAX_BEFORE_FAIL)
                        FUNC_GOTO_ERROR(H5E_DATASET, H5E_WRITEERROR, FAIL,
                                        "Unable to reach server for write: 503 service unavailable");
                    fail_count++;
                }
                else if (response_code == 200) {
                    num_finished++;
                    succeed_count++;

                    if (RV_get_index_of_matching_handle(transfer_info, count, curl_multi_msg->easy_handle,
                                                        &handle_index) < 0)
                        FUNC_GOTO_ERROR(H5E_DATASET, H5E_WRITEERROR, FAIL,
                                        "can't get handle information for retry");

                    switch (transfer_info[handle_index].transfer_type) {
                        case (READ):
                            if (RV_dataset_read_cb(transfer_info[handle_index].mem_type_id,
                                                   transfer_info[handle_index].mem_space_id,
                                                   transfer_info[handle_index].file_type_id,
                                                   transfer_info[handle_index].file_space_id,
                                                   transfer_info[handle_index].u.read_info.buf,
                                                   transfer_info[handle_index].resp_buffer) < 0)
                                FUNC_GOTO_ERROR(H5E_DATASET, H5E_READERROR, FAIL,
                                                "failed to post-process data read from dataset");
                            break;
                        case (WRITE):
                            /* No post-processing necessary */
                            break;
                        case (UNINIT):
                            FUNC_GOTO_ERROR(H5E_DATASET, H5E_BADVALUE, FAIL, "invalid transfer type");
                            break;
                    }

                    /* Clean up */
                    if (CURLM_OK != curl_multi_remove_handle(curl_multi_handle, curl_multi_msg->easy_handle))
                        FUNC_GOTO_ERROR(H5E_DATASET, H5E_WRITEERROR, FAIL,
                                        "failed to remove finished cURL handle");

                    curl_easy_cleanup(curl_multi_msg->easy_handle);

                    transfer_info[handle_index].curl_easy_handle = NULL;

                    if (transfer_info[handle_index].transfer_type == WRITE) {
                        RV_free(transfer_info[handle_index].u.write_info.write_body);
                        transfer_info[handle_index].u.write_info.write_body = NULL;

                        RV_free(transfer_info[handle_index].u.write_info.base64_encoded_values);
                        transfer_info[handle_index].u.write_info.base64_encoded_values = NULL;
                    }

                    RV_free(transfer_info[handle_index].request_url);
                    transfer_info[handle_index].request_url = NULL;

                    RV_free(transfer_info[handle_index].resp_buffer.buffer);
                    transfer_info[handle_index].resp_buffer.buffer = NULL;
                }
                else {
                    HANDLE_RESPONSE(response_code, H5E_DATASET, H5E_WRITEERROR, FAIL);
                }
            }
        } /* end while (curl_multi_msg); */

        /* TODO: Replace with an epoll-like structure of some kind, manually iterating this will probably
         * be slow */
        struct timespec curr_time;
        clock_gettime(CLOCK_MONOTONIC, &curr_time);
        size_t curr_time_ns = (size_t)curr_time.tv_sec * 1000 * 1000 * 1000 + (size_t)curr_time.tv_nsec;

        for (size_t i = 0; i < count; i++) {
            if (failed_handles_to_retry[i] && ((curr_time_ns - transfer_info[i].time_of_fail) >=
                                               transfer_info[i].current_backoff_duration)) {
                if (CURLM_OK != curl_multi_add_handle(curl_multi_handle, failed_handles_to_retry[i]))
                    FUNC_GOTO_ERROR(H5E_DATASET, H5E_WRITEERROR, FAIL, "failed to re-add denied cURL handle");

                failed_handles_to_retry[i] = NULL;
            }
        }

        /*
        nanosleep(&delay, NULL);
        */
        num_prev_running = num_still_running;
    } while (num_still_running > 0);

done:
    RV_free(failed_handles_to_retry);

    return ret_value;
}

/* Helper function to initialize an object's name based on its parent's name.
 * Allocates memory that must be closed by caller. */
herr_t
RV_set_object_handle_path(const char *obj_path, const char *parent_path, char **buf)
{
    herr_t  ret_value           = SUCCEED;
    hbool_t include_parent_path = false;
    size_t  path_size           = 0;
    size_t  path_len            = 0;
    char   *handle_path         = NULL;

    /* Objects can be created/opened without reference to their path. Leave handle_path NULL in this case */
    if (!obj_path) {
        *buf = NULL;
        FUNC_GOTO_DONE(SUCCEED);
    }

    /* Parent name is included if it is not the root and the object is opened by relative path */
    include_parent_path = parent_path && strcmp(parent_path, "/") && (obj_path[0] != '/');

    path_size =
        include_parent_path ? strlen(parent_path) + 1 + strlen(obj_path) + 1 : 1 + strlen(obj_path) + 1;

    if ((handle_path = RV_malloc(path_size)) == NULL)
        FUNC_GOTO_ERROR(H5E_SYM, H5E_CANTALLOC, FAIL, "can't allocate space for handle path");

    if (include_parent_path) {
        strncpy(handle_path, parent_path, path_size);
        path_len += strlen(parent_path);
    }

    /* Add leading slash if not in group name */
    if (obj_path[0] != '/') {
        handle_path[path_len] = '/';
        path_len += 1;
    }

    strncpy(handle_path + path_len, obj_path, strlen(obj_path) + 1);
    path_len += (strlen(obj_path) + 1);

    handle_path[path_size - 1] = '\0';

    /* Make user pointer point at allocated memory */
    *buf = handle_path;

done:
    if (ret_value < 0) {
        RV_free(handle_path);
        *buf = NULL;
    }

    return ret_value;
}
/*************************************************
 * The following two routines allow the REST VOL *
 * connector to be dynamically loaded by HDF5.   *
 *************************************************/

H5PLUGIN_DLL H5PL_type_t
H5PLget_plugin_type(void)
{
    return H5PL_TYPE_VOL;
} /* end H5PLget_plugin_type() */

H5PLUGIN_DLL const void *
H5PLget_plugin_info(void)
{
    return &H5VL_rest_g;
} /* end H5PLget_plugin_info() */

/*-------------------------------------------------------------------------
 * Function:    H5_rest_compare_string_keys
 *
 * Purpose:     Comparison function to compare two string keys in an
 *              rv_hash_table_t. This function is mostly used when
 *              attempting to determine object uniqueness by some
 *              information from the server, such as an object ID.
 *
 * Return:      Non-zero if the two string keys are equal/Zero if the two
 *              string keys are not equal
 *
 * Programmer:  Jordan Henderson
 *              May, 2018
 */
int
H5_rest_compare_string_keys(void *value1, void *value2)
{
    const char *val1 = (const char *)value1;
    const char *val2 = (const char *)value2;

    return !strcmp(val1, val2);
} /* end H5_rest_compare_string_keys() */

/*-------------------------------------------------------------------------
 * Function:    RV_free_visited_link_hash_table_key
 *
 * Purpose:     Helper function to free keys in the visited link hash table
 *              used by link iteration.
 *
 * Return:      Non-negative on success/Negative on failure
 *
 * Programmer:  Jordan Henderson
 *              June, 2018
 */
void
RV_free_visited_link_hash_table_key(rv_hash_table_key_t value)
{
    RV_free(value);
    value = NULL;
} /* end RV_free_visited_link_hash_table_key() */

/*-------------------------------------------------------------------------
 * Function:    RV_JSON_escape_string
 *
 * Purpose:     Helper function to escape control characters for JSON strings.
 *              If 'out' is NULL, out_size will be changed to the buffer size
 *              needed for the escaped version of 'in'.
 *              If 'out' is non-NULL, it should be a buffer of out_size bytes
 *              that will be populated with the escaped version of 'in'.
 *              If the provided buffer is too small and this operation fails,
 *              the value of the buffer will still be modified.
 *
 * Return:      Non-negative on success/Negative on failure
 *
 * Programmer:  Matthew Larson
 *              January, 2024
 */
herr_t
RV_JSON_escape_string(const char *in, char *out, size_t *out_size)
{
    herr_t ret_value = SUCCEED;
    size_t in_size   = strlen(in);

    char *out_ptr                                  = NULL;
    char  escape_characters[NUM_JSON_ESCAPE_CHARS] = {'\b', '\f', '\n', '\r', '\t', '\"', '\\'};

    if (!in)
        FUNC_GOTO_ERROR(H5E_ARGS, H5E_BADVALUE, FAIL, "cannot JSON escape NULL string");

    if (out == NULL) {
        /* Determine necessary buffer size */
        *out_size = in_size + 1;

        for (size_t i = 0; i < in_size; i++) {
            char c = in[i];

            for (size_t j = 0; j < NUM_JSON_ESCAPE_CHARS; j++) {
                char ec = escape_characters[j];

                /* Each escaped character requires additional '\' in final string */
                if (c == ec)
                    *out_size += 1;
            }
        }
    }
    else {
        /* Escaped string is at least as long as original */
        if (*out_size < strlen(in) + 1)
            FUNC_GOTO_ERROR(H5E_ARGS, H5E_BADVALUE, FAIL, "escaped buffer is smaller than original");

        /* Populate provided buffer */
        out_ptr = out;

        for (size_t i = 0; i < in_size; i++) {
            char c = in[i];

            for (size_t j = 0; j < NUM_JSON_ESCAPE_CHARS; j++) {
                char ec = escape_characters[j];

                if (c == ec) {
                    if ((out_ptr - out + 1) > *out_size)
                        FUNC_GOTO_ERROR(H5E_ARGS, H5E_BADVALUE, FAIL, "buffer too small for encoded string");
                    out_ptr[0] = '\\';
                    out_ptr++;
                }
            }

            if ((out_ptr - out + 1) > *out_size)
                FUNC_GOTO_ERROR(H5E_ARGS, H5E_BADVALUE, FAIL, "buffer too small for encoded string");

            out_ptr[0] = c;
            out_ptr++;
        }

        if ((out_ptr - out + 1) > *out_size)
            FUNC_GOTO_ERROR(H5E_ARGS, H5E_BADVALUE, FAIL, "buffer too small for encoded string");

        out_ptr[0] = '\0';
    }

done:

    return ret_value;
}

/* Helper function to perform a DELETE request to an endpoint on a server.
 * Request endpoint must contain a leading slash. */
long
RV_curl_delete(CURL *curl_handle, server_info_t *server_info, const char *request_endpoint,
               const char *filename)
{
    long   ret_value       = FAIL;
    size_t host_header_len = 0;

    char              *host_header = NULL;
    char               request_url[URL_MAX_LENGTH];
    int                url_len            = 0;
    struct curl_slist *curl_headers_local = NULL;

    /* Setup the host header */
    host_header_len = strlen(filename) + strlen(host_string) + 1;

    if (NULL == (host_header = (char *)RV_malloc(host_header_len)))
        FUNC_GOTO_ERROR(H5E_INTERNAL, H5E_CANTALLOC, FAIL, "can't allocate space for request Host header");

    strcpy(host_header, host_string);

    curl_headers_local = curl_slist_append(
        curl_headers_local, strncat(host_header, filename, host_header_len - strlen(host_string) - 1));

    /* Disable use of Expect: 100 Continue HTTP response */
    curl_headers_local = curl_slist_append(curl_headers_local, "Expect:");

    if (CURLE_OK != curl_easy_setopt(curl_handle, CURLOPT_HTTPHEADER, curl_headers_local))
        FUNC_GOTO_ERROR(H5E_INTERNAL, H5E_CANTSET, FAIL, "can't set cURL HTTP headers: %s", curl_err_buf);

    /* Assemble request url */
    if ((url_len = snprintf(request_url, URL_MAX_LENGTH, "%s%s", server_info->base_URL, request_endpoint)) <
        0)
        FUNC_GOTO_ERROR(H5E_INTERNAL, H5E_BADVALUE, FAIL, "snprintf error");

    if (url_len >= URL_MAX_LENGTH)
        FUNC_GOTO_ERROR(H5E_INTERNAL, H5E_SYSERRSTR, FAIL,
                        "H5Adelete(_by_name) request URL exceeded maximum URL size");

    if (CURLE_OK != curl_easy_setopt(curl_handle, CURLOPT_URL, request_url))
        FUNC_GOTO_ERROR(H5E_INTERNAL, H5E_CANTSET, FAIL, "can't set cURL request URL: %s", curl_err_buf);

    /* Make DELETE request */
    if (CURLE_OK != curl_easy_setopt(curl_handle, CURLOPT_CUSTOMREQUEST, "DELETE"))
        FUNC_GOTO_ERROR(H5E_INTERNAL, H5E_CANTSET, FAIL, "can't set up cURL to make HTTP DELETE request: %s",
                        curl_err_buf);
#ifdef RV_CONNECTOR_DEBUG
    printf("-> Deleting object at URL: %s\n\n", request_url);

    printf("   /*************************************\\\n");
    printf("-> | Making DELETE request to the server |\n");
    printf("   \\*************************************/\n\n");
#endif

    CURL_PERFORM_NO_ERR(curl_handle, FAIL);

    if (CURLE_OK != curl_easy_getinfo(curl_handle, CURLINFO_RESPONSE_CODE, &ret_value))
        FUNC_GOTO_ERROR(H5E_INTERNAL, H5E_CANTGET, ret_value, "can't get HTTP response code");

done:

    /* Reset custom request */
    if (CURLE_OK != curl_easy_setopt(curl_handle, CURLOPT_CUSTOMREQUEST, NULL))
        FUNC_DONE_ERROR(H5E_INTERNAL, H5E_CANTSET, FAIL, "can't reset cURL custom request: %s", curl_err_buf);

    if (host_header)
        RV_free(host_header);

    if (curl_headers_local) {
        curl_slist_free_all(curl_headers_local);
        curl_headers_local = NULL;
    }

    return ret_value;
}

/* Helper function to perform a PUT request to an endpoint on a server.
 * Request endpoint must contain a leading slash. */
long
RV_curl_put(CURL *curl_handle, server_info_t *server_info, const char *request_endpoint, const char *filename,
            upload_info *uinfo, content_type_t content_type)
{
    long   ret_value       = FAIL;
    size_t host_header_len = 0;

    char              *host_header = NULL;
    char               request_url[URL_MAX_LENGTH];
    int                url_len            = 0;
    struct curl_slist *curl_headers_local = NULL;

    /* Setup the host header */
    host_header_len = strlen(filename) + strlen(host_string) + 1;
    if (NULL == (host_header = (char *)RV_malloc(host_header_len)))
        FUNC_GOTO_ERROR(H5E_INTERNAL, H5E_CANTALLOC, FAIL, "can't allocate space for request Host header");

    strcpy(host_header, host_string);

    curl_headers_local = curl_slist_append(
        curl_headers_local, strncat(host_header, filename, host_header_len - strlen(host_string) - 1));

    /* Disable use of Expect: 100 Continue HTTP response */
    curl_headers_local = curl_slist_append(curl_headers_local, "Expect:");

    /* Specify type of content being sent through cURL */
    switch (content_type) {
        case CONTENT_TYPE_JSON:
            curl_headers_local = curl_slist_append(curl_headers_local, "Content-Type: application/json");
            break;
        case CONTENT_TYPE_OCTET_STREAM:
            curl_headers_local =
                curl_slist_append(curl_headers_local, "Content-Type: application/octet-stream");
            break;
        case CONTENT_TYPE_UNINIT:
            FUNC_GOTO_ERROR(H5E_ARGS, H5E_BADVALUE, FAIL, "content type of transfer is unspecified");
            break;
    }

    /* Assemble request url */
    if ((url_len = snprintf(request_url, URL_MAX_LENGTH, "%s%s", server_info->base_URL, request_endpoint)) <
        0)
        FUNC_GOTO_ERROR(H5E_INTERNAL, H5E_BADVALUE, FAIL, "snprintf error");

    if (url_len >= URL_MAX_LENGTH)
        FUNC_GOTO_ERROR(H5E_INTERNAL, H5E_SYSERRSTR, FAIL,
                        "H5Adelete(_by_name) request URL exceeded maximum URL size");

    if (CURLE_OK != curl_easy_setopt(curl_handle, CURLOPT_HTTPHEADER, curl_headers_local))
        FUNC_GOTO_ERROR(H5E_INTERNAL, H5E_CANTSET, FAIL, "can't set cURL HTTP headers: %s", curl_err_buf);
    if (CURLE_OK != curl_easy_setopt(curl_handle, CURLOPT_UPLOAD, 1))
        FUNC_GOTO_ERROR(H5E_INTERNAL, H5E_CANTSET, FAIL, "can't set up cURL to make HTTP PUT request: %s",
                        curl_err_buf);

    /* Provide information for upload */
    if (uinfo) {
        if (CURLE_OK != curl_easy_setopt(curl_handle, CURLOPT_READDATA, uinfo))
            FUNC_GOTO_ERROR(H5E_INTERNAL, H5E_CANTSET, FAIL, "can't set cURL PUT data: %s", curl_err_buf);
        if (CURLE_OK !=
            curl_easy_setopt(curl_handle, CURLOPT_INFILESIZE_LARGE, (curl_off_t)uinfo->buffer_size))
            FUNC_GOTO_ERROR(H5E_INTERNAL, H5E_CANTSET, FAIL, "can't set cURL PUT data size: %s",
                            curl_err_buf);
    }
    else {
        if (CURLE_OK != curl_easy_setopt(curl, CURLOPT_INFILESIZE_LARGE, (curl_off_t)0))
            FUNC_GOTO_ERROR(H5E_FILE, H5E_CANTSET, FAIL, "can't set cURL upload size: %s", curl_err_buf);
    }

    if (CURLE_OK != curl_easy_setopt(curl_handle, CURLOPT_URL, request_url))
        FUNC_GOTO_ERROR(H5E_INTERNAL, H5E_CANTSET, FAIL, "can't set cURL request URL: %s", curl_err_buf);

#ifdef RV_CONNECTOR_DEBUG
    printf("   /**********************************\\\n");
    printf("-> | Making PUT request to the server |\n");
    printf("   \\**********************************/\n\n");
#endif

    CURL_PERFORM_NO_ERR(curl_handle, FAIL);

    if (CURLE_OK != curl_easy_getinfo(curl_handle, CURLINFO_RESPONSE_CODE, &ret_value))
        FUNC_GOTO_ERROR(H5E_INTERNAL, H5E_CANTGET, ret_value, "can't get HTTP response code");

done:

    if (CURLE_OK != curl_easy_setopt(curl_handle, CURLOPT_UPLOAD, 0))
        FUNC_DONE_ERROR(H5E_INTERNAL, H5E_CANTSET, FAIL, "can't unset cURL PUT option: %s", curl_err_buf);

    if (host_header)
        RV_free(host_header);

    if (curl_headers_local) {
        curl_slist_free_all(curl_headers_local);
        curl_headers_local = NULL;
    }

    return ret_value;
}

/* Helper function to perform a GET request to an endpoint on a server.
 * Request endpoint must contain a leading slash. */
long
RV_curl_get(CURL *curl_handle, server_info_t *server_info, const char *request_endpoint, const char *filename,
            content_type_t content_type)
{
    herr_t ret_value       = FAIL;
    size_t host_header_len = 0;

    char              *host_header = NULL;
    char               request_url[URL_MAX_LENGTH];
    int                url_len            = 0;
    struct curl_slist *curl_headers_local = NULL;

    /* Setup the host header */
    host_header_len = strlen(filename) + strlen(host_string) + 1;
    if (NULL == (host_header = (char *)RV_malloc(host_header_len)))
        FUNC_GOTO_ERROR(H5E_INTERNAL, H5E_CANTALLOC, FAIL, "can't allocate space for request Host header");

    strcpy(host_header, host_string);

    curl_headers_local = curl_slist_append(
        curl_headers_local, strncat(host_header, filename, host_header_len - strlen(host_string) - 1));

    /* Specify type of content being sent through cURL */
    switch (content_type) {
        case CONTENT_TYPE_JSON:
            curl_headers_local = curl_slist_append(curl_headers_local, "Accept: application/json");
            break;
        case CONTENT_TYPE_OCTET_STREAM:
            curl_headers_local = curl_slist_append(curl_headers_local, "Accept: application/octet-stream");
            break;
        case CONTENT_TYPE_UNINIT:
            FUNC_GOTO_ERROR(H5E_ARGS, H5E_BADVALUE, FAIL, "content type of transfer is unspecified");
            break;
    }

    /* Disable use of Expect: 100 Continue HTTP response */
    curl_headers_local = curl_slist_append(curl_headers_local, "Expect:");

    /* Assemble request url */
    if ((url_len = snprintf(request_url, URL_MAX_LENGTH, "%s%s", server_info->base_URL, request_endpoint)) <
        0)
        FUNC_GOTO_ERROR(H5E_INTERNAL, H5E_BADVALUE, FAIL, "snprintf error");

    if (url_len >= URL_MAX_LENGTH)
        FUNC_GOTO_ERROR(H5E_INTERNAL, H5E_SYSERRSTR, FAIL, "cURL GET request URL exceeded maximum URL size");

    if (CURLE_OK != curl_easy_setopt(curl_handle, CURLOPT_HTTPHEADER, curl_headers_local))
        FUNC_GOTO_ERROR(H5E_INTERNAL, H5E_CANTSET, FAIL, "can't set cURL HTTP headers: %s", curl_err_buf);
    if (CURLE_OK != curl_easy_setopt(curl_handle, CURLOPT_HTTPGET, 1))
        FUNC_GOTO_ERROR(H5E_INTERNAL, H5E_CANTSET, FAIL, "can't set up cURL to make HTTP PUT request: %s",
                        curl_err_buf);

    if (CURLE_OK != curl_easy_setopt(curl_handle, CURLOPT_URL, request_url))
        FUNC_GOTO_ERROR(H5E_INTERNAL, H5E_CANTSET, FAIL, "can't set cURL request URL: %s", curl_err_buf);

#ifdef RV_CONNECTOR_DEBUG
    printf("   /**********************************\\\n");
    printf("-> | Making GET request to the server |\n");
    printf("   \\**********************************/\n\n");
#endif

    CURL_PERFORM_NO_ERR(curl_handle, FAIL);

    if (CURLE_OK != curl_easy_getinfo(curl_handle, CURLINFO_RESPONSE_CODE, &ret_value))
        FUNC_GOTO_ERROR(H5E_INTERNAL, H5E_CANTGET, FAIL, "can't get HTTP response code");

done:

    if (CURLE_OK != curl_easy_setopt(curl_handle, CURLOPT_HTTPGET, 0))
        FUNC_DONE_ERROR(H5E_INTERNAL, H5E_CANTSET, FAIL, "can't set up cURL to make HTTP PUT request: %s",
                        curl_err_buf);

    if (host_header)
        RV_free(host_header);

    if (curl_headers_local) {
        curl_slist_free_all(curl_headers_local);
        curl_headers_local = NULL;
    }

    return ret_value;
}

/* Helper function to perform a POST request to an endpoint on a server.
 * Request endpoint must contain a leading slash. */
long
RV_curl_post(CURL *curl_handle, server_info_t *server_info, const char *request_endpoint,
             const char *filename, const char *post_data, size_t data_size, content_type_t content_type)
{
    herr_t ret_value       = FAIL;
    size_t host_header_len = 0;

    char              *host_header = NULL;
    char               request_url[URL_MAX_LENGTH];
    int                url_len            = 0;
    struct curl_slist *curl_headers_local = NULL;
    curl_off_t         _data_size;

    /* Setup the host header */
    host_header_len = strlen(filename) + strlen(host_string) + 1;
    if (NULL == (host_header = (char *)RV_malloc(host_header_len)))
        FUNC_GOTO_ERROR(H5E_INTERNAL, H5E_CANTALLOC, FAIL, "can't allocate space for request Host header");

    strcpy(host_header, host_string);

    curl_headers_local = curl_slist_append(
        curl_headers_local, strncat(host_header, filename, host_header_len - strlen(host_string) - 1));

    /* Specify type of content being sent through cURL */
    switch (content_type) {
        case CONTENT_TYPE_JSON:
            curl_headers_local = curl_slist_append(curl_headers_local, "Accept: application/json");
            break;
        case CONTENT_TYPE_OCTET_STREAM:
            curl_headers_local = curl_slist_append(curl_headers_local, "Accept: application/octet-stream");
            break;
        case CONTENT_TYPE_UNINIT:
            FUNC_GOTO_ERROR(H5E_ARGS, H5E_BADVALUE, FAIL, "content type of transfer is unspecified");
            break;
    }

    /* Disable use of Expect: 100 Continue HTTP response */
    curl_headers_local = curl_slist_append(curl_headers_local, "Expect:");

    /* Assemble request url */
    if ((url_len = snprintf(request_url, URL_MAX_LENGTH, "%s%s", server_info->base_URL, request_endpoint)) <
        0)
        FUNC_GOTO_ERROR(H5E_INTERNAL, H5E_BADVALUE, FAIL, "snprintf error");

    if (url_len >= URL_MAX_LENGTH)
        FUNC_GOTO_ERROR(H5E_INTERNAL, H5E_SYSERRSTR, FAIL, "cURL GET request URL exceeded maximum URL size");

    if (CURLE_OK != curl_easy_setopt(curl_handle, CURLOPT_HTTPHEADER, curl_headers_local))
        FUNC_GOTO_ERROR(H5E_INTERNAL, H5E_CANTSET, FAIL, "can't set cURL HTTP headers: %s", curl_err_buf);
    if (CURLE_OK != curl_easy_setopt(curl_handle, CURLOPT_POST, 1))
        FUNC_GOTO_ERROR(H5E_INTERNAL, H5E_CANTSET, FAIL, "can't set up cURL to make HTTP POST request: %s",
                        curl_err_buf);
    if (CURLE_OK != curl_easy_setopt(curl_handle, CURLOPT_POSTFIELDS, post_data))
        FUNC_GOTO_ERROR(H5E_INTERNAL, H5E_CANTSET, FAIL, "can't set cURL POST data: %s", curl_err_buf);

    /* Make sure that the size of the create request HTTP body can safely be cast to a curl_off_t */
    if (sizeof(curl_off_t) < sizeof(size_t))
        ASSIGN_TO_SMALLER_SIZE(_data_size, curl_off_t, data_size, size_t)
    else if (sizeof(curl_off_t) > sizeof(size_t))
        _data_size = (curl_off_t)data_size;
    else
        ASSIGN_TO_SAME_SIZE_UNSIGNED_TO_SIGNED(_data_size, curl_off_t, data_size, size_t)

    if (CURLE_OK != curl_easy_setopt(curl_handle, CURLOPT_POSTFIELDSIZE_LARGE, _data_size))
        FUNC_GOTO_ERROR(H5E_INTERNAL, H5E_CANTSET, FAIL, "can't set cURL POST data size: %s", curl_err_buf);

    if (CURLE_OK != curl_easy_setopt(curl_handle, CURLOPT_URL, request_url))
        FUNC_GOTO_ERROR(H5E_INTERNAL, H5E_CANTSET, FAIL, "can't set cURL request URL: %s", curl_err_buf);

#ifdef RV_CONNECTOR_DEBUG
    printf("   /**********************************\\\n");
    printf("-> | Making POST request to the server |\n");
    printf("   \\**********************************/\n\n");
#endif

    CURL_PERFORM_NO_ERR(curl_handle, FAIL);

    if (CURLE_OK != curl_easy_getinfo(curl_handle, CURLINFO_RESPONSE_CODE, &ret_value))
        FUNC_GOTO_ERROR(H5E_INTERNAL, H5E_CANTGET, ret_value, "can't get HTTP response code");

done:

    if (CURLE_OK != curl_easy_setopt(curl_handle, CURLOPT_POST, 0))
        FUNC_DONE_ERROR(H5E_INTERNAL, H5E_CANTSET, FAIL, "can't unset cURL POST request: %s", curl_err_buf);

    if (host_header)
        RV_free(host_header);

    if (curl_headers_local) {
        curl_slist_free_all(curl_headers_local);
        curl_headers_local = NULL;
    }

    return ret_value;
}
/*-------------------------------------------------------------------------
 * Function:    RV_parse_domain_allocated_size_cb
 *
 * Purpose:     Given an HSDS response containing scan information about a
 *              domain, retrieves the allocated_byte values and modifies
 *              callback_data_out to point to it. HSDS returns scan info
 *              on a domain request with the 'verbose' parameter
 *
 * Return:      Non-negative on success/Negative on failure
 *
 * Programmer:  Matthew Larson
 *              January, 2024
 */
herr_t
RV_parse_domain_allocated_size_cb(char *HTTP_response, const void *callback_data_in, void *callback_data_out)
{
    yajl_val parse_tree = NULL, key_obj;
    char    *parsed_object_string;
    size_t  *filesize  = (size_t *)callback_data_out;
    herr_t   ret_value = SUCCEED;

#ifdef RV_CONNECTOR_DEBUG
    printf("-> Retrieving filesize from server's HTTP response\n\n");
#endif

    if (!HTTP_response)
        FUNC_GOTO_ERROR(H5E_ARGS, H5E_BADVALUE, FAIL, "HTTP response buffer was NULL");
    if (!filesize)
        FUNC_GOTO_ERROR(H5E_ARGS, H5E_BADVALUE, FAIL, "output pointer was NULL");

    if (NULL == (parse_tree = yajl_tree_parse(HTTP_response, NULL, 0)))
        FUNC_GOTO_ERROR(H5E_CALLBACK, H5E_PARSEERROR, FAIL, "parsing JSON failed");

    if (NULL == (key_obj = yajl_tree_get(parse_tree, scan_info_keys, yajl_t_object)))
        FUNC_GOTO_ERROR(H5E_CALLBACK, H5E_PARSEERROR, FAIL, "couldn't get scan info");

    if (NULL == (key_obj = yajl_tree_get(key_obj, allocated_bytes_keys, yajl_t_number))) {
        FUNC_GOTO_ERROR(H5E_CALLBACK, H5E_PARSEERROR, FAIL, "couldn't parse allocated bytes");
    }

    if (YAJL_GET_INTEGER(key_obj) < 0)
        FUNC_GOTO_ERROR(H5E_CALLBACK, H5E_PARSEERROR, FAIL, "parsed filesize is negative");

    *filesize = (size_t)YAJL_GET_INTEGER(key_obj);

done:
    if (parse_tree)
        yajl_tree_free(parse_tree);

    return ret_value;
} /* end RV_parse_domain_allocated_size_cb */<|MERGE_RESOLUTION|>--- conflicted
+++ resolved
@@ -141,14 +141,12 @@
 /* JSON keys to retrieve allocated size */
 const char *allocated_size_keys[] = {"allocated_size", (const char *)0};
 
-<<<<<<< HEAD
 /* JSON keys to retrieve information from a scan of a domain */
 const char *scan_info_keys[]       = {"scan_info", (const char *)0};
 const char *allocated_bytes_keys[] = {"allocated_bytes", (const char *)0};
-=======
+
 /* JSON keys to retrieve objects accessed through path(s) */
 const char *h5paths_keys[] = {"h5paths", (const char *)0};
->>>>>>> cf6ef450
 
 /* Default size for the buffer to allocate during base64-encoding if the caller
  * of RV_base64_encode supplies a 0-sized buffer.
